--- conflicted
+++ resolved
@@ -228,24 +228,14 @@
 }
 
 // Verifies the signature as an EIP-712 signature by first converting the message payload
-<<<<<<< HEAD
-// to an EIP-712 hashed object, performing ECDSA verification on the hash. This is to support
-// signing a Cosmos payload using EIP-712.
-func (pubKey PubKey) verifySignatureAsEIP712(msg, sig []byte) bool {
-	eip712Hash, err := eip712.GetEIP712HashForMsg(msg)
-=======
 // to EIP-712 object bytes, then performing ECDSA verification on the hash. This is to support
 // signing a Cosmos payload using EIP-712.
 func (pubKey PubKey) verifySignatureAsEIP712(msg, sig []byte) bool {
 	eip712Bytes, err := eip712.GetEIP712BytesForMsg(msg)
->>>>>>> eb3cc87c
 	if err != nil {
 		return false
 	}
 
-<<<<<<< HEAD
-	return pubKey.verifySignatureECDSA(eip712Hash, sig)
-=======
 	if pubKey.verifySignatureECDSA(eip712Bytes, sig) {
 		return true
 	}
@@ -257,7 +247,6 @@
 	}
 
 	return pubKey.verifySignatureECDSA(legacyEIP712Bytes, sig)
->>>>>>> eb3cc87c
 }
 
 // Perform standard ECDSA signature verification for the given raw bytes and signature.
