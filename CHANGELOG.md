--- conflicted
+++ resolved
@@ -35,159 +35,10 @@
 
 # Changelog
 
-## [v0.20.0]
-
-### Fixes
-* fix: align filter rule for debug trace block (#1688)
-* fix(rpc): align query result of future block for eth_getTransactionCount (#1638)
-* fix(rpc): align block number input behaviour for eth_getProof (#1639)
-* fix(rpc): wrong block number in debug trace related api (#1591)
-* fix(rpc): align fee history (#1611)
-* fix(rpc): patch gas used api for block less than upgrade height (#1557)
-* fix: align filter rule for debug trace block (#1688)
-* tests(filters): add logs by topic test case (#1515)
-* tests(filters): add/improve integration tests for JSON-RPC methods (#1480)
-* json-rpc(filters) fix block hash on newBlock filter (#1503)
-* fix(server): telemetry setup (#1497)
-* fix: align empty account result for old blocks as ethereum (#1484)
-* chore: update proto make commands (#1471)
-* tests: add additional gas consumption tests (#1477)
-* Remove unbound labels from added custom tendermint metrics (#1434)
-* fix: protogen scripts were not correctly implemented (#1466)
-* imp(ante): refactor `AnteHandler` (#1455)
-* added gas consumption test (#1474)
-* fix: protogen scripts were not correctly implemented (#1466)
-* tests: Add unit tests for rpc client endpoints (#1409)
-* build(deps): bump loader-utils from 1.4.1 to 1.4.2 in /tests/solidity (#1464)
-* fix: remove e2e github action (#1463)
-* test: remove unused integration tests (#1462)
-* build(deps): bump alpine from 3.16.2 to 3.16.3 (#1453)
-* refactor(all): refactor errors import to use cosmossdk.io (#1456)
-* build(deps): bump golangci/golangci-lint-action from 3.3.0 to 3.3.1 (#1454)
-* fix: unstable tx_priority test (#1440)
-* build(deps): bump github.com/spf13/viper from 1.13.0 to 1.14.0 (#1439)
-* build(deps): bump github.com/onsi/gomega from 1.24.0 to 1.24.1 (#1449)
-* fix(rpc): decode `finalized` block number (#1442)
-* imp(evm): improve performance of EstimateGas (#1444)
-* build(deps): bump loader-utils from 1.4.0 to 1.4.1 in /tests/solidity (#1445)
-* fix: build test on mac by updating to python3.10 (#1437)
-* Refactor EIP-712 signature verification (#1397)
-* fix(rpc): different result from `eth_getProof` comparing with Ethereum (#1431)
-* build(deps): bump github.com/onsi/gomega from 1.23.0 to 1.24.0 (#1429)
-* imp: reduce integration test block time to 2s (#1428)
-* backport: add v0.19.3 dragonberry changes to `main` and bump iavl to v0.19.4 (#1419)
-* chore(ci): update linters (#1418)
-* chore(cli): apply google CLI Syntax for required and optional args (#1417)
-* deps: bump go to v1.19 (#1416)
-* chore(docs): update SECURITY.md (#1410)
-* build(deps): bump cachix/cachix-action from 11 to 12 (#1411)
-* build(deps): bump github.com/cosmos/ibc-go/v5 from 5.0.0 to 5.0.1 (#1412)
-* build(deps): bump github.com/onsi/gomega from 1.22.1 to 1.23.0 (#1406)
-* tests(websocket): websocket integration tests (#1355)
-* build(deps): bump github.com/spf13/cobra from 1.6.0 to 1.6.1 (#1403)
-* build(deps): bump github.com/onsi/ginkgo/v2 from 2.3.1 to 2.4.0 (#1400)
-* build(deps): bump github.com/stretchr/testify from 1.8.0 to 1.8.1 (#1399)
-* fix(evm,rpc): coinbase should not be the current one in traceTransaction execution (#1392)
-* ime(evm): improve code coverage for EVM keeper (#1396)
-* feat: format protobuf files (#1395)
-* build(deps): bump bufbuild/buf-setup-action from 1.8.0 to 1.9.0 (#1394)
-* imp(ante): refactor for increased `AnteHandler` performance (#1393)
-* refactor: optimize AnteHandler gas consumption (#1388)
-* fix(evm): skip hash check when the code has been deleted (#1320)
-* imp(server): Add query-only mode flag for gRPC (#1360)
-* build(deps): bump google.golang.org/grpc from 1.50.0 to 1.50.1 (#1382)
-* build(deps): bump cachix/install-nix-action from 17 to 18 (#1380)
-* build(deps): bump cachix/cachix-action from 10 to 11 (#1371)
-* build(deps): bump github.com/onsi/gomega from 1.21.1 to 1.22.1 (#1372)
-* build(deps): bump technote-space/get-diff-action from 6.1.0 to 6.1.1 (#1385)
-* build(deps): bump golang.org/x/text from 0.3.8 to 0.4.0 (#1387)
-* build(deps): bump github.com/onsi/ginkgo/v2 from 2.3.0 to 2.3.1 (#1383)
-* fix(testutils): fix blank bank genesis params (#1379)
-* build(deps): bump github.com/spf13/cobra from 1.5.0 to 1.6.0 (#1373)
-* build(deps): bump github.com/onsi/ginkgo/v2 from 2.2.0 to 2.3.0 (#1375)
-* imp(rpc) Add support for EVM RPC metrics (#1378)
-* build(deps): bump golang.org/x/text from 0.3.7 to 0.3.8 (#1374)
-* build(deps): bump apollo-server from 2.25.3 to 2.26.0 in /tests/solidity (#1376)
-* tests(rpc): Add account info unit tests  (#1339)
-* build(deps): bump google.golang.org/grpc from 1.49.0 to 1.50.0 (#1365)
-* build(deps): bump github.com/onsi/gomega from 1.20.2 to 1.21.1 (#1366)
-* fix: skip fee check on tx simulation (#1364)
-* fix: `index-eth-tx` cmd fail on empty indexer db (#1362)
-* build(deps): bump protobuf from 3.20.0 to 3.20.2 in /tests/integration_tests (#1358)
-* fix(rpc): fix gRPC query failure on legacy blocks (#1354)
-* build(deps): bump actions/stale from 5 to 6 (#1357)
-* imp(rpc,server): concurrent gRPC queries (#1352)
-
-### State Machine Breaking
-
-<<<<<<< HEAD
-* (deps) [#1361](https://github.com/evmos/ethermint/pull/1361) Bump ibc-go to [`v5.0.0`](https://github.com/cosmos/ibc-go/releases/tag/v5.0.0)
-* (evm) [\#1272](https://github.com/evmos/ethermint/pull/1272) Implement modular interface for the EVM.
-* (deps) [#1168](https://github.com/evmos/ethermint/pull/1168) Upgrade Cosmos SDK to `v0.46`.
-* (feemarket) [#1194](https://github.com/evmos/ethermint/pull/1194) Apply feemarket to native cosmos tx.
-* (eth) [#1346](https://github.com/evmos/ethermint/pull/1346) Added support for `sdk.Dec` and `ed25519` type on eip712.
-* (evm) [#1452](https://github.com/evmos/ethermint/pull/1452) Simplify Gas Math in `ApplyTransaction`.
-* (eth) [#1430](https://github.com/evmos/ethermint/pull/1430) Added support for array of type `Any` on eip712. 
-* (ante) [1460](https://github.com/evmos/ethermint/pull/1460) Add KV Gas config on ethereum Txs.
-* (eth) [#1459](https://github.com/evmos/ethermint/pull/1459) Added support for messages with optional types omitted on eip712.
-* (geth) [#1413](https://github.com/evmos/ethermint/pull/1413) Update geth version to v1.10.25.
-
-### API Breaking
-
-* (ante) [#1214](https://github.com/evmos/ethermint/pull/1214) Set mempool priority to EVM transactions.
-* (evm) [#1405](https://github.com/evmos/ethermint/pull/1405) Add parameter `chainID` to evm keeper's `EVMConfig` method, so caller can choose to not use the cached `eip155ChainID`.
-
-### Improvements
-
-* (ante) [#1455](https://github.com/evmos/ethermint/pull/1455) Refactor `AnteHandler` logic
-* (evm) [#1444](https://github.com/evmos/ethermint/pull/1444) Improve performance of `eth_estimateGas`
-* (ante) [\#1388](https://github.com/evmos/ethermint/pull/1388) Optimize AnteHandler gas consumption
-* (lint) [#1298](https://github.com/evmos/ethermint/pull/1298) 150 character line length limit, `gofumpt`, and linting
-* (feemarket) [\#1165](https://github.com/evmos/ethermint/pull/1165) Add hint in specs about different gas terminology in Cosmos and Ethereum.
-* (cli) [#1226](https://github.com/evmos/ethermint/pull/1226) Add custom app db backend flag.
-* (ante) [#1289](https://github.com/evmos/ethermint/pull/1289) Change the fallback tx priority mechanism to be based on gas price.
-* (test) [#1311](https://github.com/evmos/ethermint/pull/1311) Add integration test for the `rollback` cmd
-* (ledger) [#1277](https://github.com/evmos/ethermint/pull/1277) Add Ledger preprocessing transaction hook for EIP-712-signed Cosmos payloads.
-* (rpc) [#1296](https://github.com/evmos/ethermint/pull/1296) Add RPC Backend unit tests.
-* (rpc) [#1352](https://github.com/evmos/ethermint/pull/1352) Make the grpc queries run concurrently, don't block the consensus state machine.
-* (cli) [#1360](https://github.com/evmos/ethermint/pull/1360) Introduce a new `grpc-only` flag, such that when enabled, will start the node in a query-only mode. Note, gRPC MUST be enabled with this flag.
-* (rpc) [#1378](https://github.com/evmos/ethermint/pull/1378) Add support for EVM RPC metrics
-* (ante) [#1390](https://github.com/evmos/ethermint/pull/1390) Added multisig tx support.
-* (test) [#1396](https://github.com/evmos/ethermint/pull/1396) Increase test coverage for the EVM module `keeper`
-* (ante) [#1397](https://github.com/evmos/ethermint/pull/1397) Refactor EIP-712 signature verification to support EIP-712 multi-signing.
-* (deps) [#1416](https://github.com/evmos/ethermint/pull/1416) Bump Go version to `1.19`
-* (cmd) [\#1417](https://github.com/evmos/ethermint/pull/1417) Apply Google CLI Syntax for required and optional args.
-* (deps) [#1456](https://github.com/evmos/ethermint/pull/1456) Migrate errors-related functionality from "github.com/cosmos/cosmos-sdk/types/errors" (deprecated) to "cosmossdk.io/errors"
-
-
-### Bug Fixes
-
-* (server) [#1497](https://github.com/evmos/ethermint/pull/1497) Fix telemetry server setup for observability
-* (rpc) [#1442](https://github.com/evmos/ethermint/pull/1442) Fix decoding of `finalized` block number.
-* (rpc) [#1179](https://github.com/evmos/ethermint/pull/1179) Fix gas used in traceTransaction response.
-* (rpc) [#1284](https://github.com/evmos/ethermint/pull/1284) Fix internal trace response upon incomplete `eth_sendTransaction` call.
-* (rpc) [#1340](https://github.com/evmos/ethermint/pull/1340) Fix error response when `eth_estimateGas` height provided is not found.
-* (rpc) [#1354](https://github.com/evmos/ethermint/pull/1354) Fix grpc query failure(`BaseFee` and `EthCall`) on legacy block states.
-* (cli) [#1362](https://github.com/evmos/ethermint/pull/1362) Fix `index-eth-tx` error when the indexer db is empty.
-* (state) [#1320](https://github.com/evmos/ethermint/pull/1320) Fix codehash check mismatch when the code has been deleted in the evm state.
-* (rpc) [#1392](https://github.com/evmos/ethermint/pull/1392) Allow fill the proposer address in json-rpc through tendermint api, and pass explicitly to grpc query handler.
-* (rpc) [#1431](https://github.com/evmos/ethermint/pull/1431) Align hex-strings proof fields in `eth_getProof` as Ethereum.
-* (proto) [#1466](https://github.com/evmos/ethermint/pull/1466) Fix proto scripts and upgrade them to mirror current cosmos-sdk scripts
-* (rpc) [#1405](https://github.com/evmos/ethermint/pull/1405) Fix uninitialized chain ID field in gRPC requests.
-* (analytics) [#1434](https://github.com/evmos/ethermint/pull/1434) Remove unbound labels from custom tendermint metrics.
-* (rpc) [#1484](https://github.com/evmos/ethermint/pull/1484) Align empty account result for old blocks as ethereum instead of return account not found error.
-* (rpc) [#1503](https://github.com/evmos/ethermint/pull/1503) Fix block hashes returned on JSON-RPC filter `eth_newBlockFilter`.
-* (rpc) [#1685](https://github.com/evmos/ethermint/pull/1685) Fix parse for websocket connID.
-* (rpc) [#1773](https://github.com/evmos/ethermint/pull/1773) Avoid channel get changed when concurrent subscribe happens.
-* (rpc) [#1781](https://github.com/evmos/ethermint/pull/1781) Fix decode log for multi topics in websocket subscribe.
-
-
-
-
-## [v0.19.3] - 2022-10-14
-
-* (deps) [1381](https://github.com/evmos/ethermint/pull/1381) Bump sdk to `v0.45.9`
-=======
+## Unreleased
+
+### State Machine Breaking
+
 - (deps) [#1168](https://github.com/evmos/ethermint/pull/1716) Bump Cosmos-SDK to v0.46.11, Tendermint to v0.34.27, IAVL v0.19.5 and btcd to v0.23.4
 - (app) [#1739](https://github.com/evmos/ethermint/pull/1739) Remove distribution module perms
 - (ante) [#1741](https://github.com/evmos/ethermint/pull/1741) Add authz ante handler
@@ -306,7 +157,6 @@
 ## [v0.19.3] - 2022-10-14
 
 - (deps) [1381](https://github.com/evmos/ethermint/pull/1381) Bump sdk to `v0.45.9`
->>>>>>> eb3cc87c
 
 ## [v0.19.2] - 2022-08-29
 
@@ -432,19 +282,11 @@
 
 ### Bug Fixes
 
-<<<<<<< HEAD
-* (rpc) [tharsis#1082](https://github.com/evmos/ethermint/pull/1082) fix gas price returned in getTransaction api.
-* (evm) [tharsis#1088](https://github.com/evmos/ethermint/pull/1088) Fix ability to append log in tx post processing.
-* (rpc) [tharsis#1081](https://github.com/evmos/ethermint/pull/1081) fix `debug_getBlockRlp`/`debug_printBlock` don't filter failed transactions.
-* (ante) [tharsis#1111](https://github.com/evmos/ethermint/pull/1111) Move CanTransfer decorator before GasConsume decorator
-* (types) [tharsis#1112](https://github.com/evmos/ethermint/pull/1112) Add `GetBaseAccount` to avoid invalid account error when create vesting account.
-=======
 - (rpc) [tharsis#1082](https://github.com/evmos/ethermint/pull/1082) fix gas price returned in getTransaction api.
 - (evm) [tharsis#1088](https://github.com/evmos/ethermint/pull/1088) Fix ability to append log in tx post processing.
 - (rpc) [tharsis#1081](https://github.com/evmos/ethermint/pull/1081) fix `debug_getBlockRlp`/`debug_printBlock` don't filter failed transactions.
 - (ante) [tharsis#1111](https://github.com/evmos/ethermint/pull/1111) Move CanTransfer decorator before GasConsume decorator
 - (types) [tharsis#1112](https://github.com/evmos/ethermint/pull/1112) Add `GetBaseAccount` to avoid invalid account error when create vesting account.
->>>>>>> eb3cc87c
 
 ## [v0.15.0] - 2022-05-09
 
@@ -880,17 +722,10 @@
 
 ### Improvements
 
-<<<<<<< HEAD
-* (deps) [tharsis#615](https://github.com/cosmos/ethermint/pull/615) Bump Cosmos SDK version to [v0.39.2](https://github.com/cosmos/cosmos-sdk/releases/tag/v0.39.2)
-* (deps) [tharsis#610](https://github.com/cosmos/ethermint/pull/610) Update Go dependency to 1.15+.
-* (evm) [tharsis#603](https://github.com/cosmos/ethermint/pull/603) Add state transition params that enable or disable the EVM `Call` and `Create` operations.
-* (deps) [tharsis#602](https://github.com/cosmos/ethermint/pull/602) Bump tendermint version to [v0.33.9](https://github.com/tendermint/tendermint/releases/tag/v0.33.9)
-=======
 - (deps) [tharsis#615](https://github.com/cosmos/ethermint/pull/615) Bump Cosmos SDK version to [v0.39.2](https://github.com/cosmos/cosmos-sdk/releases/tag/v0.39.2)
 - (deps) [tharsis#610](https://github.com/cosmos/ethermint/pull/610) Update Go dependency to 1.15+.
 - (evm) [tharsis#603](https://github.com/cosmos/ethermint/pull/603) Add state transition params that enable or disable the EVM `Call` and `Create` operations.
 - (deps) [tharsis#602](https://github.com/cosmos/ethermint/pull/602) Bump tendermint version to [v0.33.9](https://github.com/tendermint/tendermint/releases/tag/v0.33.9)
->>>>>>> eb3cc87c
 
 ### Bug Fixes
 
