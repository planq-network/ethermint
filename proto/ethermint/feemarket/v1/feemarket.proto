syntax = "proto3";
package ethermint.feemarket.v1;

import "gogoproto/gogo.proto";

option go_package = "github.com/evmos/ethermint/x/feemarket/types";

// Params defines the EVM module parameters
message Params {
  // no_base_fee forces the EIP-1559 base fee to 0 (needed for 0 price calls)
  bool no_base_fee = 1;
  // base_fee_change_denominator bounds the amount the base fee can change
  // between blocks.
  uint32 base_fee_change_denominator = 2;
  // elasticity_multiplier bounds the maximum gas limit an EIP-1559 block may
  // have.
  uint32 elasticity_multiplier = 3;
  // DEPRECATED: initial base fee for EIP-1559 blocks.
  reserved 4;
  reserved "initial_base_fee";
  // enable_height defines at which block height the base fee calculation is enabled.
  int64 enable_height = 5;
<<<<<<< HEAD
  // base fee for EIP-1559 blocks.
=======
  // base_fee for EIP-1559 blocks.
>>>>>>> eb3cc87c
  string base_fee = 6 [(gogoproto.customtype) = "github.com/cosmos/cosmos-sdk/types.Int", (gogoproto.nullable) = false];
  // min_gas_price defines the minimum gas price value for cosmos and eth transactions
  string min_gas_price = 7
      [(gogoproto.customtype) = "github.com/cosmos/cosmos-sdk/types.Dec", (gogoproto.nullable) = false];
<<<<<<< HEAD
  // min gas denominator bounds the minimum gasUsed to be charged
  // to senders based on GasLimit
=======
  // min_gas_multiplier bounds the minimum gas used to be charged
  // to senders based on gas limit
>>>>>>> eb3cc87c
  string min_gas_multiplier = 8
      [(gogoproto.customtype) = "github.com/cosmos/cosmos-sdk/types.Dec", (gogoproto.nullable) = false];
}<|MERGE_RESOLUTION|>--- conflicted
+++ resolved
@@ -20,22 +20,13 @@
   reserved "initial_base_fee";
   // enable_height defines at which block height the base fee calculation is enabled.
   int64 enable_height = 5;
-<<<<<<< HEAD
-  // base fee for EIP-1559 blocks.
-=======
   // base_fee for EIP-1559 blocks.
->>>>>>> eb3cc87c
   string base_fee = 6 [(gogoproto.customtype) = "github.com/cosmos/cosmos-sdk/types.Int", (gogoproto.nullable) = false];
   // min_gas_price defines the minimum gas price value for cosmos and eth transactions
   string min_gas_price = 7
       [(gogoproto.customtype) = "github.com/cosmos/cosmos-sdk/types.Dec", (gogoproto.nullable) = false];
-<<<<<<< HEAD
-  // min gas denominator bounds the minimum gasUsed to be charged
-  // to senders based on GasLimit
-=======
   // min_gas_multiplier bounds the minimum gas used to be charged
   // to senders based on gas limit
->>>>>>> eb3cc87c
   string min_gas_multiplier = 8
       [(gogoproto.customtype) = "github.com/cosmos/cosmos-sdk/types.Dec", (gogoproto.nullable) = false];
 }