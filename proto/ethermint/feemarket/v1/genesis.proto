syntax = "proto3";
package ethermint.feemarket.v1;

import "ethermint/feemarket/v1/feemarket.proto";
import "gogoproto/gogo.proto";

option go_package = "github.com/evmos/ethermint/x/feemarket/types";

// GenesisState defines the feemarket module's genesis state.
message GenesisState {
<<<<<<< HEAD
  // params defines all the paramaters of the module.
=======
  // params defines all the parameters of the feemarket module.
>>>>>>> eb3cc87c
  Params params = 1 [(gogoproto.nullable) = false];
  // DEPRECATED: base fee is the exported value from previous software version.
  // Zero by default.
  reserved 2;
  reserved "base_fee";
  // block_gas is the amount of gas wanted on the last block before the upgrade.
  // Zero by default.
  uint64 block_gas = 3;
}<|MERGE_RESOLUTION|>--- conflicted
+++ resolved
@@ -8,11 +8,7 @@
 
 // GenesisState defines the feemarket module's genesis state.
 message GenesisState {
-<<<<<<< HEAD
-  // params defines all the paramaters of the module.
-=======
   // params defines all the parameters of the feemarket module.
->>>>>>> eb3cc87c
   Params params = 1 [(gogoproto.nullable) = false];
   // DEPRECATED: base fee is the exported value from previous software version.
   // Zero by default.
