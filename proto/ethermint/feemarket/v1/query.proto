--- conflicted
+++ resolved
@@ -41,10 +41,7 @@
 
 // QueryBaseFeeResponse returns the EIP1559 base fee.
 message QueryBaseFeeResponse {
-<<<<<<< HEAD
-=======
   // base_fee is the EIP1559 base fee
->>>>>>> eb3cc87c
   string base_fee = 1 [(gogoproto.customtype) = "github.com/cosmos/cosmos-sdk/types.Int"];
 }
 
@@ -54,9 +51,6 @@
 
 // QueryBlockGasResponse returns block gas used for a given height.
 message QueryBlockGasResponse {
-<<<<<<< HEAD
-=======
   // gas is the returned block gas
->>>>>>> eb3cc87c
   int64 gas = 1;
 }