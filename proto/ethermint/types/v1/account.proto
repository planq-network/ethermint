syntax = "proto3";
package ethermint.types.v1;

import "cosmos/auth/v1beta1/auth.proto";
import "cosmos_proto/cosmos.proto";
import "gogoproto/gogo.proto";

option go_package = "github.com/evmos/ethermint/types";

// EthAccount implements the authtypes.AccountI interface and embeds an
// authtypes.BaseAccount type. It is compatible with the auth AccountKeeper.
message EthAccount {
  option (gogoproto.goproto_getters)  = false;
  option (gogoproto.goproto_stringer) = false;
  option (gogoproto.equal)            = false;

  option (cosmos_proto.implements_interface) = "github.com/cosmos/cosmos-sdk/x/auth/types.AccountI";

<<<<<<< HEAD
  cosmos.auth.v1beta1.BaseAccount base_account = 1
      [(gogoproto.embed) = true, (gogoproto.moretags) = "yaml:\"base_account\""];
=======
  // base_account is an authtypes.BaseAccount
  cosmos.auth.v1beta1.BaseAccount base_account = 1
      [(gogoproto.embed) = true, (gogoproto.moretags) = "yaml:\"base_account\""];

  // code_hash is the hash calculated from the code contents
>>>>>>> eb3cc87c
  string code_hash = 2 [(gogoproto.moretags) = "yaml:\"code_hash\""];
}<|MERGE_RESOLUTION|>--- conflicted
+++ resolved
@@ -10,21 +10,16 @@
 // EthAccount implements the authtypes.AccountI interface and embeds an
 // authtypes.BaseAccount type. It is compatible with the auth AccountKeeper.
 message EthAccount {
-  option (gogoproto.goproto_getters)  = false;
+  option (gogoproto.goproto_getters) = false;
   option (gogoproto.goproto_stringer) = false;
-  option (gogoproto.equal)            = false;
+  option (gogoproto.equal) = false;
 
   option (cosmos_proto.implements_interface) = "github.com/cosmos/cosmos-sdk/x/auth/types.AccountI";
 
-<<<<<<< HEAD
-  cosmos.auth.v1beta1.BaseAccount base_account = 1
-      [(gogoproto.embed) = true, (gogoproto.moretags) = "yaml:\"base_account\""];
-=======
   // base_account is an authtypes.BaseAccount
   cosmos.auth.v1beta1.BaseAccount base_account = 1
       [(gogoproto.embed) = true, (gogoproto.moretags) = "yaml:\"base_account\""];
 
   // code_hash is the hash calculated from the code contents
->>>>>>> eb3cc87c
   string code_hash = 2 [(gogoproto.moretags) = "yaml:\"code_hash\""];
 }