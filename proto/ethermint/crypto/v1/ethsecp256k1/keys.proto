syntax = "proto3";
package ethermint.crypto.v1.ethsecp256k1;

import "gogoproto/gogo.proto";

option go_package = "github.com/evmos/ethermint/crypto/ethsecp256k1";

// PubKey defines a type alias for an ecdsa.PublicKey that implements
// Tendermint's PubKey interface. It represents the 33-byte compressed public
// key format.
message PubKey {
  option (gogoproto.goproto_stringer) = false;

  // key is the public key in byte form
  bytes key = 1;
}

// PrivKey defines a type alias for an ecdsa.PrivateKey that implements
// Tendermint's PrivateKey interface.
message PrivKey {
<<<<<<< HEAD
=======
  // key is the private key in byte form
>>>>>>> eb3cc87c
  bytes key = 1;
}<|MERGE_RESOLUTION|>--- conflicted
+++ resolved
@@ -18,9 +18,6 @@
 // PrivKey defines a type alias for an ecdsa.PrivateKey that implements
 // Tendermint's PrivateKey interface.
 message PrivKey {
-<<<<<<< HEAD
-=======
   // key is the private key in byte form
->>>>>>> eb3cc87c
   bytes key = 1;
 }