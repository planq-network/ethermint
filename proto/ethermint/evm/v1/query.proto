syntax = "proto3";
package ethermint.evm.v1;

import "cosmos/base/query/v1beta1/pagination.proto";
import "ethermint/evm/v1/evm.proto";
import "ethermint/evm/v1/tx.proto";
import "gogoproto/gogo.proto";
import "google/api/annotations.proto";
import "google/protobuf/timestamp.proto";

option go_package = "github.com/evmos/ethermint/x/evm/types";

// Query defines the gRPC querier service.
service Query {
  // Account queries an Ethereum account.
  rpc Account(QueryAccountRequest) returns (QueryAccountResponse) {
    option (google.api.http).get = "/ethermint/evm/v1/account/{address}";
  }

  // CosmosAccount queries an Ethereum account's Cosmos Address.
  rpc CosmosAccount(QueryCosmosAccountRequest) returns (QueryCosmosAccountResponse) {
    option (google.api.http).get = "/ethermint/evm/v1/cosmos_account/{address}";
  }

  // ValidatorAccount queries an Ethereum account's from a validator consensus
  // Address.
  rpc ValidatorAccount(QueryValidatorAccountRequest) returns (QueryValidatorAccountResponse) {
    option (google.api.http).get = "/ethermint/evm/v1/validator_account/{cons_address}";
  }

  // Balance queries the balance of a the EVM denomination for a single
  // EthAccount.
  rpc Balance(QueryBalanceRequest) returns (QueryBalanceResponse) {
    option (google.api.http).get = "/ethermint/evm/v1/balances/{address}";
  }

  // Storage queries the balance of all coins for a single account.
  rpc Storage(QueryStorageRequest) returns (QueryStorageResponse) {
    option (google.api.http).get = "/ethermint/evm/v1/storage/{address}/{key}";
  }

  // Code queries the balance of all coins for a single account.
  rpc Code(QueryCodeRequest) returns (QueryCodeResponse) {
    option (google.api.http).get = "/ethermint/evm/v1/codes/{address}";
  }

  // Params queries the parameters of x/evm module.
  rpc Params(QueryParamsRequest) returns (QueryParamsResponse) {
    option (google.api.http).get = "/ethermint/evm/v1/params";
  }

  // EthCall implements the `eth_call` rpc api
  rpc EthCall(EthCallRequest) returns (MsgEthereumTxResponse) {
    option (google.api.http).get = "/ethermint/evm/v1/eth_call";
  }

  // EstimateGas implements the `eth_estimateGas` rpc api
  rpc EstimateGas(EthCallRequest) returns (EstimateGasResponse) {
    option (google.api.http).get = "/ethermint/evm/v1/estimate_gas";
  }

  // TraceTx implements the `debug_traceTransaction` rpc api
  rpc TraceTx(QueryTraceTxRequest) returns (QueryTraceTxResponse) {
    option (google.api.http).get = "/ethermint/evm/v1/trace_tx";
  }

  // TraceBlock implements the `debug_traceBlockByNumber` and `debug_traceBlockByHash` rpc api
  rpc TraceBlock(QueryTraceBlockRequest) returns (QueryTraceBlockResponse) {
    option (google.api.http).get = "/ethermint/evm/v1/trace_block";
  }

  // BaseFee queries the base fee of the parent block of the current block,
  // it's similar to feemarket module's method, but also checks london hardfork status.
  rpc BaseFee(QueryBaseFeeRequest) returns (QueryBaseFeeResponse) {
    option (google.api.http).get = "/ethermint/evm/v1/base_fee";
  }
}

// QueryAccountRequest is the request type for the Query/Account RPC method.
message QueryAccountRequest {
  option (gogoproto.equal)           = false;
  option (gogoproto.goproto_getters) = false;

  // address is the ethereum hex address to query the account for.
  string address = 1;
}

// QueryAccountResponse is the response type for the Query/Account RPC method.
message QueryAccountResponse {
  // balance is the balance of the EVM denomination.
  string balance = 1;
  // code_hash is the hex-formatted code bytes from the EOA.
  string code_hash = 2;
  // nonce is the account's sequence number.
  uint64 nonce = 3;
}

// QueryCosmosAccountRequest is the request type for the Query/CosmosAccount RPC
// method.
message QueryCosmosAccountRequest {
  option (gogoproto.equal)           = false;
  option (gogoproto.goproto_getters) = false;

  // address is the ethereum hex address to query the account for.
  string address = 1;
}

// QueryCosmosAccountResponse is the response type for the Query/CosmosAccount
// RPC method.
message QueryCosmosAccountResponse {
  // cosmos_address is the cosmos address of the account.
  string cosmos_address = 1;
  // sequence is the account's sequence number.
  uint64 sequence = 2;
  // account_number is the account number
  uint64 account_number = 3;
}

// QueryValidatorAccountRequest is the request type for the
// Query/ValidatorAccount RPC method.
message QueryValidatorAccountRequest {
  option (gogoproto.equal)           = false;
  option (gogoproto.goproto_getters) = false;

  // cons_address is the validator cons address to query the account for.
  string cons_address = 1;
}

// QueryValidatorAccountResponse is the response type for the
// Query/ValidatorAccount RPC method.
message QueryValidatorAccountResponse {
  // account_address is the cosmos address of the account in bech32 format.
  string account_address = 1;
  // sequence is the account's sequence number.
  uint64 sequence = 2;
  // account_number is the account number
  uint64 account_number = 3;
}

// QueryBalanceRequest is the request type for the Query/Balance RPC method.
message QueryBalanceRequest {
  option (gogoproto.equal)           = false;
  option (gogoproto.goproto_getters) = false;

  // address is the ethereum hex address to query the balance for.
  string address = 1;
}

// QueryBalanceResponse is the response type for the Query/Balance RPC method.
message QueryBalanceResponse {
  // balance is the balance of the EVM denomination.
  string balance = 1;
}

// QueryStorageRequest is the request type for the Query/Storage RPC method.
message QueryStorageRequest {
  option (gogoproto.equal)           = false;
  option (gogoproto.goproto_getters) = false;

  // address is the ethereum hex address to query the storage state for.
  string address = 1;

  // key defines the key of the storage state
  string key = 2;
}

// QueryStorageResponse is the response type for the Query/Storage RPC
// method.
message QueryStorageResponse {
  // value defines the storage state value hash associated with the given key.
  string value = 1;
}

// QueryCodeRequest is the request type for the Query/Code RPC method.
message QueryCodeRequest {
  option (gogoproto.equal)           = false;
  option (gogoproto.goproto_getters) = false;

  // address is the ethereum hex address to query the code for.
  string address = 1;
}

// QueryCodeResponse is the response type for the Query/Code RPC
// method.
message QueryCodeResponse {
  // code represents the code bytes from an ethereum address.
  bytes code = 1;
}

// QueryTxLogsRequest is the request type for the Query/TxLogs RPC method.
message QueryTxLogsRequest {
  option (gogoproto.equal)           = false;
  option (gogoproto.goproto_getters) = false;

  // hash is the ethereum transaction hex hash to query the logs for.
  string hash = 1;
  // pagination defines an optional pagination for the request.
  cosmos.base.query.v1beta1.PageRequest pagination = 2;
}

// QueryTxLogsResponse is the response type for the Query/TxLogs RPC method.
message QueryTxLogsResponse {
  // logs represents the ethereum logs generated from the given transaction.
  repeated Log logs = 1;
  // pagination defines the pagination in the response.
  cosmos.base.query.v1beta1.PageResponse pagination = 2;
}

// QueryParamsRequest defines the request type for querying x/evm parameters.
message QueryParamsRequest {}

// QueryParamsResponse defines the response type for querying x/evm parameters.
message QueryParamsResponse {
  // params define the evm module parameters.
  Params params = 1 [(gogoproto.nullable) = false];
}

// EthCallRequest defines EthCall request
message EthCallRequest {
  // args uses the same json format as the json rpc api.
  bytes args = 1;
  // gas_cap defines the default gas cap to be used
  uint64 gas_cap = 2;
<<<<<<< HEAD
  // the proposer of the requested block
  bytes proposer_address = 3 [(gogoproto.casttype) = "github.com/cosmos/cosmos-sdk/types.ConsAddress"];
=======
  // proposer_address of the requested block in hex format
  bytes proposer_address = 3 [(gogoproto.casttype) = "github.com/cosmos/cosmos-sdk/types.ConsAddress"];
  // chain_id is the eip155 chain id parsed from the requested block header
  int64 chain_id = 4;
>>>>>>> eb3cc87c
}

// EstimateGasResponse defines EstimateGas response
message EstimateGasResponse {
  // gas returns the estimated gas
  uint64 gas = 1;
}

// QueryTraceTxRequest defines TraceTx request
message QueryTraceTxRequest {
  // msg is the MsgEthereumTx for the requested transaction
  MsgEthereumTx msg = 1;
  // tx_index is not necessary anymore
  reserved 2;
  reserved "tx_index";
  // trace_config holds extra parameters to trace functions.
  TraceConfig trace_config = 3;
  // predecessors is an array of transactions included in the same block
  // need to be replayed first to get correct context for tracing.
  repeated MsgEthereumTx predecessors = 4;
  // block_number of requested transaction
  int64 block_number = 5;
  // block_hash of requested transaction
  string block_hash = 6;
  // block_time of requested transaction
  google.protobuf.Timestamp block_time = 7 [(gogoproto.nullable) = false, (gogoproto.stdtime) = true];
<<<<<<< HEAD
  // the proposer of the requested block
  bytes proposer_address = 8 [(gogoproto.casttype) = "github.com/cosmos/cosmos-sdk/types.ConsAddress"];
=======
  // proposer_address is the proposer of the requested block
  bytes proposer_address = 8 [(gogoproto.casttype) = "github.com/cosmos/cosmos-sdk/types.ConsAddress"];
  // chain_id is the the eip155 chain id parsed from the requested block header
  int64 chain_id = 9;
>>>>>>> eb3cc87c
}

// QueryTraceTxResponse defines TraceTx response
message QueryTraceTxResponse {
  // data is the response serialized in bytes
  bytes data = 1;
}

// QueryTraceBlockRequest defines TraceTx request
message QueryTraceBlockRequest {
  // txs is an array of messages in the block
  repeated MsgEthereumTx txs = 1;
  // trace_config holds extra parameters to trace functions.
  TraceConfig trace_config = 3;
  // block_number of the traced block
  int64 block_number = 5;
  // block_hash (hex) of the traced block
  string block_hash = 6;
  // block_time of the traced block
  google.protobuf.Timestamp block_time = 7 [(gogoproto.nullable) = false, (gogoproto.stdtime) = true];
<<<<<<< HEAD
  // the proposer of the requested block
  bytes proposer_address = 8 [(gogoproto.casttype) = "github.com/cosmos/cosmos-sdk/types.ConsAddress"];
=======
  // proposer_address is the address of the requested block
  bytes proposer_address = 8 [(gogoproto.casttype) = "github.com/cosmos/cosmos-sdk/types.ConsAddress"];
  // chain_id is the eip155 chain id parsed from the requested block header
  int64 chain_id = 9;
>>>>>>> eb3cc87c
}

// QueryTraceBlockResponse defines TraceBlock response
message QueryTraceBlockResponse {
  // data is the response serialized in bytes
  bytes data = 1;
}

// QueryBaseFeeRequest defines the request type for querying the EIP1559 base
// fee.
message QueryBaseFeeRequest {}

// QueryBaseFeeResponse returns the EIP1559 base fee.
message QueryBaseFeeResponse {
<<<<<<< HEAD
=======
  // base_fee is the EIP1559 base fee
>>>>>>> eb3cc87c
  string base_fee = 1 [(gogoproto.customtype) = "github.com/cosmos/cosmos-sdk/types.Int"];
}<|MERGE_RESOLUTION|>--- conflicted
+++ resolved
@@ -78,7 +78,7 @@
 
 // QueryAccountRequest is the request type for the Query/Account RPC method.
 message QueryAccountRequest {
-  option (gogoproto.equal)           = false;
+  option (gogoproto.equal) = false;
   option (gogoproto.goproto_getters) = false;
 
   // address is the ethereum hex address to query the account for.
@@ -98,7 +98,7 @@
 // QueryCosmosAccountRequest is the request type for the Query/CosmosAccount RPC
 // method.
 message QueryCosmosAccountRequest {
-  option (gogoproto.equal)           = false;
+  option (gogoproto.equal) = false;
   option (gogoproto.goproto_getters) = false;
 
   // address is the ethereum hex address to query the account for.
@@ -119,7 +119,7 @@
 // QueryValidatorAccountRequest is the request type for the
 // Query/ValidatorAccount RPC method.
 message QueryValidatorAccountRequest {
-  option (gogoproto.equal)           = false;
+  option (gogoproto.equal) = false;
   option (gogoproto.goproto_getters) = false;
 
   // cons_address is the validator cons address to query the account for.
@@ -139,7 +139,7 @@
 
 // QueryBalanceRequest is the request type for the Query/Balance RPC method.
 message QueryBalanceRequest {
-  option (gogoproto.equal)           = false;
+  option (gogoproto.equal) = false;
   option (gogoproto.goproto_getters) = false;
 
   // address is the ethereum hex address to query the balance for.
@@ -154,7 +154,7 @@
 
 // QueryStorageRequest is the request type for the Query/Storage RPC method.
 message QueryStorageRequest {
-  option (gogoproto.equal)           = false;
+  option (gogoproto.equal) = false;
   option (gogoproto.goproto_getters) = false;
 
   // address is the ethereum hex address to query the storage state for.
@@ -173,7 +173,7 @@
 
 // QueryCodeRequest is the request type for the Query/Code RPC method.
 message QueryCodeRequest {
-  option (gogoproto.equal)           = false;
+  option (gogoproto.equal) = false;
   option (gogoproto.goproto_getters) = false;
 
   // address is the ethereum hex address to query the code for.
@@ -189,7 +189,7 @@
 
 // QueryTxLogsRequest is the request type for the Query/TxLogs RPC method.
 message QueryTxLogsRequest {
-  option (gogoproto.equal)           = false;
+  option (gogoproto.equal) = false;
   option (gogoproto.goproto_getters) = false;
 
   // hash is the ethereum transaction hex hash to query the logs for.
@@ -221,15 +221,10 @@
   bytes args = 1;
   // gas_cap defines the default gas cap to be used
   uint64 gas_cap = 2;
-<<<<<<< HEAD
-  // the proposer of the requested block
-  bytes proposer_address = 3 [(gogoproto.casttype) = "github.com/cosmos/cosmos-sdk/types.ConsAddress"];
-=======
   // proposer_address of the requested block in hex format
   bytes proposer_address = 3 [(gogoproto.casttype) = "github.com/cosmos/cosmos-sdk/types.ConsAddress"];
   // chain_id is the eip155 chain id parsed from the requested block header
   int64 chain_id = 4;
->>>>>>> eb3cc87c
 }
 
 // EstimateGasResponse defines EstimateGas response
@@ -256,15 +251,10 @@
   string block_hash = 6;
   // block_time of requested transaction
   google.protobuf.Timestamp block_time = 7 [(gogoproto.nullable) = false, (gogoproto.stdtime) = true];
-<<<<<<< HEAD
-  // the proposer of the requested block
-  bytes proposer_address = 8 [(gogoproto.casttype) = "github.com/cosmos/cosmos-sdk/types.ConsAddress"];
-=======
   // proposer_address is the proposer of the requested block
   bytes proposer_address = 8 [(gogoproto.casttype) = "github.com/cosmos/cosmos-sdk/types.ConsAddress"];
   // chain_id is the the eip155 chain id parsed from the requested block header
   int64 chain_id = 9;
->>>>>>> eb3cc87c
 }
 
 // QueryTraceTxResponse defines TraceTx response
@@ -285,15 +275,10 @@
   string block_hash = 6;
   // block_time of the traced block
   google.protobuf.Timestamp block_time = 7 [(gogoproto.nullable) = false, (gogoproto.stdtime) = true];
-<<<<<<< HEAD
-  // the proposer of the requested block
-  bytes proposer_address = 8 [(gogoproto.casttype) = "github.com/cosmos/cosmos-sdk/types.ConsAddress"];
-=======
   // proposer_address is the address of the requested block
   bytes proposer_address = 8 [(gogoproto.casttype) = "github.com/cosmos/cosmos-sdk/types.ConsAddress"];
   // chain_id is the eip155 chain id parsed from the requested block header
   int64 chain_id = 9;
->>>>>>> eb3cc87c
 }
 
 // QueryTraceBlockResponse defines TraceBlock response
@@ -308,9 +293,6 @@
 
 // QueryBaseFeeResponse returns the EIP1559 base fee.
 message QueryBaseFeeResponse {
-<<<<<<< HEAD
-=======
   // base_fee is the EIP1559 base fee
->>>>>>> eb3cc87c
   string base_fee = 1 [(gogoproto.customtype) = "github.com/cosmos/cosmos-sdk/types.Int"];
 }