--- conflicted
+++ resolved
@@ -10,17 +10,6 @@
   // evm_denom represents the token denomination used to run the EVM state
   // transitions.
   string evm_denom = 1 [(gogoproto.moretags) = "yaml:\"evm_denom\""];
-<<<<<<< HEAD
-  // enable create toggles state transitions that use the vm.Create function
-  bool enable_create = 2 [(gogoproto.moretags) = "yaml:\"enable_create\""];
-  // enable call toggles state transitions that use the vm.Call function
-  bool enable_call = 3 [(gogoproto.moretags) = "yaml:\"enable_call\""];
-  // extra eips defines the additional EIPs for the vm.Config
-  repeated int64 extra_eips = 4 [(gogoproto.customname) = "ExtraEIPs", (gogoproto.moretags) = "yaml:\"extra_eips\""];
-  // chain config defines the EVM chain configuration parameters
-  ChainConfig chain_config = 5 [(gogoproto.moretags) = "yaml:\"chain_config\"", (gogoproto.nullable) = false];
-  // Allow unprotected transactions defines if replay-protected (i.e non EIP155
-=======
   // enable_create toggles state transitions that use the vm.Create function
   bool enable_create = 2 [(gogoproto.moretags) = "yaml:\"enable_create\""];
   // enable_call toggles state transitions that use the vm.Call function
@@ -30,7 +19,6 @@
   // chain_config defines the EVM chain configuration parameters
   ChainConfig chain_config = 5 [(gogoproto.moretags) = "yaml:\"chain_config\"", (gogoproto.nullable) = false];
   // allow_unprotected_txs defines if replay-protected (i.e non EIP155
->>>>>>> eb3cc87c
   // signed) transactions can be executed on the state machine.
   bool allow_unprotected_txs = 6;
 }
@@ -41,80 +29,67 @@
   // homestead_block switch (nil no fork, 0 = already homestead)
   string homestead_block = 1 [
     (gogoproto.customtype) = "github.com/cosmos/cosmos-sdk/types.Int",
-    (gogoproto.moretags)   = "yaml:\"homestead_block\""
+    (gogoproto.moretags) = "yaml:\"homestead_block\""
   ];
   // dao_fork_block corresponds to TheDAO hard-fork switch block (nil no fork)
   string dao_fork_block = 2 [
     (gogoproto.customname) = "DAOForkBlock",
     (gogoproto.customtype) = "github.com/cosmos/cosmos-sdk/types.Int",
-    (gogoproto.moretags)   = "yaml:\"dao_fork_block\""
-  ];
-<<<<<<< HEAD
-  // Whether the nodes supports or opposes the DAO hard-fork
-  bool dao_fork_support = 3
-      [(gogoproto.customname) = "DAOForkSupport", (gogoproto.moretags) = "yaml:\"dao_fork_support\""];
-  // EIP150 implements the Gas price changes
-=======
+    (gogoproto.moretags) = "yaml:\"dao_fork_block\""
+  ];
   // dao_fork_support defines whether the nodes supports or opposes the DAO hard-fork
   bool dao_fork_support = 3
       [(gogoproto.customname) = "DAOForkSupport", (gogoproto.moretags) = "yaml:\"dao_fork_support\""];
   // eip150_block: EIP150 implements the Gas price changes
->>>>>>> eb3cc87c
   // (https://github.com/ethereum/EIPs/issues/150) EIP150 HF block (nil no fork)
   string eip150_block = 4 [
     (gogoproto.customname) = "EIP150Block",
     (gogoproto.customtype) = "github.com/cosmos/cosmos-sdk/types.Int",
-    (gogoproto.moretags)   = "yaml:\"eip150_block\""
-  ];
-<<<<<<< HEAD
-  // EIP150 HF hash (needed for header only clients as only gas pricing changed)
-  string eip150_hash = 5 [(gogoproto.customname) = "EIP150Hash", (gogoproto.moretags) = "yaml:\"byzantium_block\""];
-  // EIP155Block HF block
-=======
+    (gogoproto.moretags) = "yaml:\"eip150_block\""
+  ];
   // eip150_hash: EIP150 HF hash (needed for header only clients as only gas pricing changed)
   string eip150_hash = 5 [(gogoproto.customname) = "EIP150Hash", (gogoproto.moretags) = "yaml:\"byzantium_block\""];
   // eip155_block: EIP155Block HF block
->>>>>>> eb3cc87c
   string eip155_block = 6 [
     (gogoproto.customname) = "EIP155Block",
     (gogoproto.customtype) = "github.com/cosmos/cosmos-sdk/types.Int",
-    (gogoproto.moretags)   = "yaml:\"eip155_block\""
+    (gogoproto.moretags) = "yaml:\"eip155_block\""
   ];
   // eip158_block: EIP158 HF block
   string eip158_block = 7 [
     (gogoproto.customname) = "EIP158Block",
     (gogoproto.customtype) = "github.com/cosmos/cosmos-sdk/types.Int",
-    (gogoproto.moretags)   = "yaml:\"eip158_block\""
+    (gogoproto.moretags) = "yaml:\"eip158_block\""
   ];
   // byzantium_block: Byzantium switch block (nil no fork, 0 = already on byzantium)
   string byzantium_block = 8 [
     (gogoproto.customtype) = "github.com/cosmos/cosmos-sdk/types.Int",
-    (gogoproto.moretags)   = "yaml:\"byzantium_block\""
+    (gogoproto.moretags) = "yaml:\"byzantium_block\""
   ];
   // constantinople_block: Constantinople switch block (nil no fork, 0 = already activated)
   string constantinople_block = 9 [
     (gogoproto.customtype) = "github.com/cosmos/cosmos-sdk/types.Int",
-    (gogoproto.moretags)   = "yaml:\"constantinople_block\""
+    (gogoproto.moretags) = "yaml:\"constantinople_block\""
   ];
   // petersburg_block: Petersburg switch block (nil same as Constantinople)
   string petersburg_block = 10 [
     (gogoproto.customtype) = "github.com/cosmos/cosmos-sdk/types.Int",
-    (gogoproto.moretags)   = "yaml:\"petersburg_block\""
+    (gogoproto.moretags) = "yaml:\"petersburg_block\""
   ];
   // istanbul_block: Istanbul switch block (nil no fork, 0 = already on istanbul)
   string istanbul_block = 11 [
     (gogoproto.customtype) = "github.com/cosmos/cosmos-sdk/types.Int",
-    (gogoproto.moretags)   = "yaml:\"istanbul_block\""
+    (gogoproto.moretags) = "yaml:\"istanbul_block\""
   ];
   // muir_glacier_block: Eip-2384 (bomb delay) switch block (nil no fork, 0 = already activated)
   string muir_glacier_block = 12 [
     (gogoproto.customtype) = "github.com/cosmos/cosmos-sdk/types.Int",
-    (gogoproto.moretags)   = "yaml:\"muir_glacier_block\""
+    (gogoproto.moretags) = "yaml:\"muir_glacier_block\""
   ];
   // berlin_block: Berlin switch block (nil = no fork, 0 = already on berlin)
   string berlin_block = 13 [
     (gogoproto.customtype) = "github.com/cosmos/cosmos-sdk/types.Int",
-    (gogoproto.moretags)   = "yaml:\"berlin_block\""
+    (gogoproto.moretags) = "yaml:\"berlin_block\""
   ];
   // DEPRECATED: EWASM, YOLOV3 and Catalyst block have been deprecated
   reserved 14, 15, 16;
@@ -122,12 +97,12 @@
   // london_block: London switch block (nil = no fork, 0 = already on london)
   string london_block = 17 [
     (gogoproto.customtype) = "github.com/cosmos/cosmos-sdk/types.Int",
-    (gogoproto.moretags)   = "yaml:\"london_block\""
+    (gogoproto.moretags) = "yaml:\"london_block\""
   ];
   // arrow_glacier_block: Eip-4345 (bomb delay) switch block (nil = no fork, 0 = already activated)
   string arrow_glacier_block = 18 [
     (gogoproto.customtype) = "github.com/cosmos/cosmos-sdk/types.Int",
-    (gogoproto.moretags)   = "yaml:\"arrow_glacier_block\""
+    (gogoproto.moretags) = "yaml:\"arrow_glacier_block\""
   ];
   // DEPRECATED: merge fork block was deprecated: https://github.com/ethereum/go-ethereum/pull/24904
   reserved 19;
@@ -135,15 +110,13 @@
   // gray_glacier_block: EIP-5133 (bomb delay) switch block (nil = no fork, 0 = already activated)
   string gray_glacier_block = 20 [
     (gogoproto.customtype) = "github.com/cosmos/cosmos-sdk/types.Int",
-    (gogoproto.moretags)   = "yaml:\"gray_glacier_block\""
+    (gogoproto.moretags) = "yaml:\"gray_glacier_block\""
   ];
   // merge_netsplit_block: Virtual fork after The Merge to use as a network splitter
   string merge_netsplit_block = 21 [
     (gogoproto.customtype) = "github.com/cosmos/cosmos-sdk/types.Int",
-    (gogoproto.moretags)   = "yaml:\"merge_netsplit_block\""
-  ];
-<<<<<<< HEAD
-=======
+    (gogoproto.moretags) = "yaml:\"merge_netsplit_block\""
+  ];
   // shanghai_block switch block (nil = no fork, 0 = already on shanghai)
   string shanghai_block = 22 [
     (gogoproto.customtype) = "github.com/cosmos/cosmos-sdk/types.Int",
@@ -154,18 +127,13 @@
     (gogoproto.customtype) = "github.com/cosmos/cosmos-sdk/types.Int",
     (gogoproto.moretags) = "yaml:\"cancun_block\""
   ];
->>>>>>> eb3cc87c
 }
 
 // State represents a single Storage key value pair item.
 message State {
-<<<<<<< HEAD
-  string key   = 1;
-=======
   // key is the stored key
   string key = 1;
   // value is the stored value for the given key
->>>>>>> eb3cc87c
   string value = 2;
 }
 
@@ -173,13 +141,9 @@
 // with a given hash. It it used for import/export data as transactions are not
 // persisted on blockchain state after an upgrade.
 message TransactionLogs {
-<<<<<<< HEAD
-  string       hash = 1;
-=======
   // hash of the transaction
   string hash = 1;
   // logs is an array of Logs for the given transaction hash
->>>>>>> eb3cc87c
   repeated Log logs = 2;
 }
 
@@ -197,18 +161,6 @@
   // data which is supplied by the contract, usually ABI-encoded
   bytes data = 3;
 
-<<<<<<< HEAD
-  // Derived fields. These fields are filled in by the node
-  // but not secured by consensus.
-
-  // block in which the transaction was included
-  uint64 block_number = 4 [(gogoproto.jsontag) = "blockNumber"];
-  // hash of the transaction
-  string tx_hash = 5 [(gogoproto.jsontag) = "transactionHash"];
-  // index of the transaction in the block
-  uint64 tx_index = 6 [(gogoproto.jsontag) = "transactionIndex"];
-  // hash of the block in which the transaction was included
-=======
   // block_number of the block in which the transaction was included
   uint64 block_number = 4 [(gogoproto.jsontag) = "blockNumber"];
   // tx_hash is the transaction hash
@@ -216,7 +168,6 @@
   // tx_index of the transaction in the block
   uint64 tx_index = 6 [(gogoproto.jsontag) = "transactionIndex"];
   // block_hash of the block in which the transaction was included
->>>>>>> eb3cc87c
   string block_hash = 7 [(gogoproto.jsontag) = "blockHash"];
   // index of the log in the block
   uint64 index = 8 [(gogoproto.jsontag) = "logIndex"];
@@ -254,11 +205,7 @@
 
   // address is a hex formatted ethereum address
   string address = 1;
-<<<<<<< HEAD
-  // hex formatted hashes of the storage keys
-=======
   // storage_keys are hex formatted hashes of the storage keys
->>>>>>> eb3cc87c
   repeated string storage_keys = 2 [(gogoproto.jsontag) = "storageKeys"];
 }
 
@@ -276,35 +223,20 @@
   string timeout = 2;
   // reexec defines the number of blocks the tracer is willing to go back
   uint64 reexec = 3;
-<<<<<<< HEAD
-  // disable stack capture
-  bool disable_stack = 5 [(gogoproto.jsontag) = "disableStack"];
-  // disable storage capture
-  bool disable_storage = 6 [(gogoproto.jsontag) = "disableStorage"];
-  // print output during capture end
-=======
   // disable_stack switches stack capture
   bool disable_stack = 5 [(gogoproto.jsontag) = "disableStack"];
   // disable_storage switches storage capture
   bool disable_storage = 6 [(gogoproto.jsontag) = "disableStorage"];
   // debug can be used to print output during capture end
->>>>>>> eb3cc87c
   bool debug = 8;
   // limit defines the maximum length of output, but zero means unlimited
   int32 limit = 9;
   // overrides can be used to execute a trace using future fork rules
   ChainConfig overrides = 10;
-<<<<<<< HEAD
-  // enable memory capture
-  bool enable_memory = 11 [(gogoproto.jsontag) = "enableMemory"];
-  // enable return data capture
-  bool enable_return_data = 12 [(gogoproto.jsontag) = "enableReturnData"];
-=======
   // enable_memory switches memory capture
   bool enable_memory = 11 [(gogoproto.jsontag) = "enableMemory"];
   // enable_return_data switches the capture of return data
   bool enable_return_data = 12 [(gogoproto.jsontag) = "enableReturnData"];
   // tracer_json_config configures the tracer using a JSON string
   string tracer_json_config = 13 [(gogoproto.jsontag) = "tracerConfig"];
->>>>>>> eb3cc87c
 }