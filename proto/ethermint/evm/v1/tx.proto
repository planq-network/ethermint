--- conflicted
+++ resolved
@@ -28,19 +28,11 @@
   // data is inner transaction data of the Ethereum transaction
   google.protobuf.Any data = 1;
 
-<<<<<<< HEAD
-  // DEPRECATED: encoded storage size of the transaction
-  double size = 2 [(gogoproto.jsontag) = "-"];
-  // transaction hash in hex format
-  string hash = 3 [(gogoproto.moretags) = "rlp:\"-\""];
-  // ethereum signer address in hex format. This address value is checked
-=======
   // size is the encoded storage size of the transaction (DEPRECATED)
   double size = 2 [(gogoproto.jsontag) = "-"];
   // hash of the transaction in hex format
   string hash = 3 [(gogoproto.moretags) = "rlp:\"-\""];
   // from is the ethereum signer address in hex format. This address value is checked
->>>>>>> eb3cc87c
   // against the address derived from the signature (V, R, S) using the
   // secp256k1 elliptic curve
   string from = 4;
@@ -50,33 +42,21 @@
 // NOTE: All non-protected transactions (i.e non EIP155 signed) will fail if the
 // AllowUnprotectedTxs parameter is disabled.
 message LegacyTx {
-  option (gogoproto.goproto_getters)         = false;
+  option (gogoproto.goproto_getters) = false;
   option (cosmos_proto.implements_interface) = "TxData";
 
   // nonce corresponds to the account nonce (transaction sequence).
   uint64 nonce = 1;
-<<<<<<< HEAD
-  // gas price defines the value for each gas unit
-  string gas_price = 2 [(gogoproto.customtype) = "github.com/cosmos/cosmos-sdk/types.Int"];
-  // gas defines the gas limit defined for the transaction.
-  uint64 gas = 3 [(gogoproto.customname) = "GasLimit"];
-  // hex formatted address of the recipient
-=======
   // gas_price defines the value for each gas unit
   string gas_price = 2 [(gogoproto.customtype) = "github.com/cosmos/cosmos-sdk/types.Int"];
   // gas defines the gas limit defined for the transaction.
   uint64 gas = 3 [(gogoproto.customname) = "GasLimit"];
   // to is the hex formatted address of the recipient
->>>>>>> eb3cc87c
   string to = 4;
   // value defines the unsigned integer value of the transaction amount.
   string value = 5
       [(gogoproto.customtype) = "github.com/cosmos/cosmos-sdk/types.Int", (gogoproto.customname) = "Amount"];
-<<<<<<< HEAD
-  // input defines the data payload bytes of the transaction.
-=======
   // data is the data payload bytes of the transaction.
->>>>>>> eb3cc87c
   bytes data = 6;
   // v defines the signature value
   bytes v = 7;
@@ -88,42 +68,29 @@
 
 // AccessListTx is the data of EIP-2930 access list transactions.
 message AccessListTx {
-  option (gogoproto.goproto_getters)         = false;
+  option (gogoproto.goproto_getters) = false;
   option (cosmos_proto.implements_interface) = "TxData";
 
   // chain_id of the destination EVM chain
   string chain_id = 1 [
     (gogoproto.customtype) = "github.com/cosmos/cosmos-sdk/types.Int",
     (gogoproto.customname) = "ChainID",
-    (gogoproto.jsontag)    = "chainID"
+    (gogoproto.jsontag) = "chainID"
   ];
   // nonce corresponds to the account nonce (transaction sequence).
   uint64 nonce = 2;
-<<<<<<< HEAD
-  // gas price defines the value for each gas unit
-  string gas_price = 3 [(gogoproto.customtype) = "github.com/cosmos/cosmos-sdk/types.Int"];
-  // gas defines the gas limit defined for the transaction.
-  uint64 gas = 4 [(gogoproto.customname) = "GasLimit"];
-  // hex formatted address of the recipient
-=======
   // gas_price defines the value for each gas unit
   string gas_price = 3 [(gogoproto.customtype) = "github.com/cosmos/cosmos-sdk/types.Int"];
   // gas defines the gas limit defined for the transaction.
   uint64 gas = 4 [(gogoproto.customname) = "GasLimit"];
   // to is the recipient address in hex format
->>>>>>> eb3cc87c
   string to = 5;
   // value defines the unsigned integer value of the transaction amount.
   string value = 6
       [(gogoproto.customtype) = "github.com/cosmos/cosmos-sdk/types.Int", (gogoproto.customname) = "Amount"];
-<<<<<<< HEAD
-  // input defines the data payload bytes of the transaction.
-  bytes                data     = 7;
-=======
   // data is the data payload bytes of the transaction.
   bytes data = 7;
   // accesses is an array of access tuples
->>>>>>> eb3cc87c
   repeated AccessTuple accesses = 8
       [(gogoproto.castrepeated) = "AccessList", (gogoproto.jsontag) = "accessList", (gogoproto.nullable) = false];
   // v defines the signature value
@@ -136,26 +103,17 @@
 
 // DynamicFeeTx is the data of EIP-1559 dinamic fee transactions.
 message DynamicFeeTx {
-  option (gogoproto.goproto_getters)         = false;
+  option (gogoproto.goproto_getters) = false;
   option (cosmos_proto.implements_interface) = "TxData";
 
   // chain_id of the destination EVM chain
   string chain_id = 1 [
     (gogoproto.customtype) = "github.com/cosmos/cosmos-sdk/types.Int",
     (gogoproto.customname) = "ChainID",
-    (gogoproto.jsontag)    = "chainID"
+    (gogoproto.jsontag) = "chainID"
   ];
   // nonce corresponds to the account nonce (transaction sequence).
   uint64 nonce = 2;
-<<<<<<< HEAD
-  // gas tip cap defines the max value for the gas tip
-  string gas_tip_cap = 3 [(gogoproto.customtype) = "github.com/cosmos/cosmos-sdk/types.Int"];
-  // gas fee cap defines the max value for the gas fee
-  string gas_fee_cap = 4 [(gogoproto.customtype) = "github.com/cosmos/cosmos-sdk/types.Int"];
-  // gas defines the gas limit defined for the transaction.
-  uint64 gas = 5 [(gogoproto.customname) = "GasLimit"];
-  // hex formatted address of the recipient
-=======
   // gas_tip_cap defines the max value for the gas tip
   string gas_tip_cap = 3 [(gogoproto.customtype) = "github.com/cosmos/cosmos-sdk/types.Int"];
   // gas_fee_cap defines the max value for the gas fee
@@ -163,19 +121,13 @@
   // gas defines the gas limit defined for the transaction.
   uint64 gas = 5 [(gogoproto.customname) = "GasLimit"];
   // to is the hex formatted address of the recipient
->>>>>>> eb3cc87c
   string to = 6;
   // value defines the the transaction amount.
   string value = 7
       [(gogoproto.customtype) = "github.com/cosmos/cosmos-sdk/types.Int", (gogoproto.customname) = "Amount"];
-<<<<<<< HEAD
-  // input defines the data payload bytes of the transaction.
-  bytes                data     = 8;
-=======
   // data is the data payload bytes of the transaction.
   bytes data = 8;
   // accesses is an array of access tuples
->>>>>>> eb3cc87c
   repeated AccessTuple accesses = 9
       [(gogoproto.castrepeated) = "AccessList", (gogoproto.jsontag) = "accessList", (gogoproto.nullable) = false];
   // v defines the signature value
