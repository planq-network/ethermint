package ante_test

import (
	ethante "github.com/evmos/ethermint/app/ante"
	"github.com/evmos/ethermint/testutil"
	"math"
	"math/big"

	sdk "github.com/cosmos/cosmos-sdk/types"

	"github.com/evmos/ethermint/server/config"
<<<<<<< HEAD
	testutiltx "github.com/evmos/ethermint/testutil/tx"
	"github.com/evmos/ethermint/types"
=======
	"github.com/evmos/ethermint/tests"
	ethermint "github.com/evmos/ethermint/types"
>>>>>>> eb3cc87c
	"github.com/evmos/ethermint/x/evm/statedb"
	evmtypes "github.com/evmos/ethermint/x/evm/types"

	ethtypes "github.com/ethereum/go-ethereum/core/types"
)

<<<<<<< HEAD
func (suite *AnteTestSuite) TestNewEthAccountVerificationDecorator() {
	dec := ethante.NewEthAccountVerificationDecorator(
=======
func (suite AnteTestSuite) TestNewEthAccountVerificationDecorator() {
	dec := ante.NewEthAccountVerificationDecorator(
>>>>>>> eb3cc87c
		suite.app.AccountKeeper, suite.app.EvmKeeper,
	)

	addr := testutiltx.GenerateAddress()

	ethContractCreationTxParams := &evmtypes.EvmTxArgs{
		ChainID:  suite.app.EvmKeeper.ChainID(),
		Nonce:    1,
		Amount:   big.NewInt(10),
		GasLimit: 1000,
		GasPrice: big.NewInt(1),
	}

	tx := evmtypes.NewTx(ethContractCreationTxParams)
	tx.From = addr.Hex()

	var vmdb *statedb.StateDB

	testCases := []struct {
		name     string
		tx       sdk.Tx
		malleate func()
		checkTx  bool
		expPass  bool
	}{
		{"not CheckTx", nil, func() {}, false, true},
		{"invalid transaction type", &testutiltx.InvalidTx{}, func() {}, true, false},
		{
			"sender not set to msg",
			tx,
			func() {},
			true,
			false,
		},
		{
			"sender not EOA",
			tx,
			func() {
				// set not as an EOA
				vmdb.SetCode(addr, []byte("1"))
			},
			true,
			false,
		},
		{
			"not enough balance to cover tx cost",
			tx,
			func() {
				// reset back to EOA
				vmdb.SetCode(addr, nil)
			},
			true,
			false,
		},
		{
			"success new account",
			tx,
			func() {
				vmdb.AddBalance(addr, big.NewInt(1000000))
			},
			true,
			true,
		},
		{
			"success existing account",
			tx,
			func() {
				acc := suite.app.AccountKeeper.NewAccountWithAddress(suite.ctx, addr.Bytes())
				suite.app.AccountKeeper.SetAccount(suite.ctx, acc)

				vmdb.AddBalance(addr, big.NewInt(1000000))
			},
			true,
			true,
		},
	}

	for _, tc := range testCases {
		suite.Run(tc.name, func() {
			vmdb = suite.StateDB()
			tc.malleate()
			suite.Require().NoError(vmdb.Commit())

			_, err := dec.AnteHandle(suite.ctx.WithIsCheckTx(tc.checkTx), tc.tx, false, testutil.NextFn)

			if tc.expPass {
				suite.Require().NoError(err)
			} else {
				suite.Require().Error(err)
			}
		})
	}
}

func (suite *AnteTestSuite) TestEthNonceVerificationDecorator() {
	suite.SetupTest()
	dec := ethante.NewEthIncrementSenderSequenceDecorator(suite.app.AccountKeeper)

	addr := testutiltx.GenerateAddress()

	ethContractCreationTxParams := &evmtypes.EvmTxArgs{
		ChainID:  suite.app.EvmKeeper.ChainID(),
		Nonce:    1,
		Amount:   big.NewInt(10),
		GasLimit: 1000,
		GasPrice: big.NewInt(1),
	}

	tx := evmtypes.NewTx(ethContractCreationTxParams)
	tx.From = addr.Hex()

	testCases := []struct {
		name      string
		tx        sdk.Tx
		malleate  func()
		reCheckTx bool
		expPass   bool
	}{
		{"ReCheckTx", &testutiltx.InvalidTx{}, func() {}, true, false},
		{"invalid transaction type", &testutiltx.InvalidTx{}, func() {}, false, false},
		{"sender account not found", tx, func() {}, false, false},
		{
			"sender nonce missmatch",
			tx,
			func() {
				acc := suite.app.AccountKeeper.NewAccountWithAddress(suite.ctx, addr.Bytes())
				suite.app.AccountKeeper.SetAccount(suite.ctx, acc)
			},
			false,
			false,
		},
		{
			"success",
			tx,
			func() {
				acc := suite.app.AccountKeeper.NewAccountWithAddress(suite.ctx, addr.Bytes())
				suite.Require().NoError(acc.SetSequence(1))
				suite.app.AccountKeeper.SetAccount(suite.ctx, acc)
			},
			false,
			true,
		},
	}

	for _, tc := range testCases {
		suite.Run(tc.name, func() {
			tc.malleate()
			_, err := dec.AnteHandle(suite.ctx.WithIsReCheckTx(tc.reCheckTx), tc.tx, false, testutil.NextFn)

			if tc.expPass {
				suite.Require().NoError(err)
			} else {
				suite.Require().Error(err)
			}
		})
	}
}

func (suite *AnteTestSuite) TestEthGasConsumeDecorator() {
	dec := ethante.NewEthGasConsumeDecorator(suite.app.EvmKeeper, config.DefaultMaxTxGasWanted)

	addr := testutiltx.GenerateAddress()

	txGasLimit := uint64(1000)

	ethContractCreationTxParams := &evmtypes.EvmTxArgs{
		ChainID:  suite.app.EvmKeeper.ChainID(),
		Nonce:    1,
		Amount:   big.NewInt(10),
		GasLimit: txGasLimit,
		GasPrice: big.NewInt(1),
	}

	tx := evmtypes.NewTx(ethContractCreationTxParams)
	tx.From = addr.Hex()

	ethCfg := suite.app.EvmKeeper.GetParams(suite.ctx).
		ChainConfig.EthereumConfig(suite.app.EvmKeeper.ChainID())
	baseFee := suite.app.EvmKeeper.GetBaseFee(suite.ctx, ethCfg)
	suite.Require().Equal(int64(1000000000), baseFee.Int64())

	gasPrice := new(big.Int).Add(baseFee, evmtypes.DefaultPriorityReduction.BigInt())

	tx2GasLimit := uint64(1000000)
	eth2TxContractParams := &evmtypes.EvmTxArgs{
		ChainID:  suite.app.EvmKeeper.ChainID(),
		Nonce:    1,
		Amount:   big.NewInt(10),
		GasLimit: tx2GasLimit,
		GasPrice: gasPrice,
		Accesses: &ethtypes.AccessList{{Address: addr, StorageKeys: nil}},
	}
	tx2 := evmtypes.NewTx(eth2TxContractParams)
	tx2.From = addr.Hex()
	tx2Priority := int64(1)

<<<<<<< HEAD
	tx3GasLimit := types.BlockGasLimit(suite.ctx) + uint64(1)
	eth3TxContractParams := &evmtypes.EvmTxArgs{
		ChainID:  suite.app.EvmKeeper.ChainID(),
		Nonce:    1,
		Amount:   big.NewInt(10),
		GasLimit: tx3GasLimit,
		GasPrice: gasPrice,
		Accesses: &ethtypes.AccessList{{Address: addr, StorageKeys: nil}},
	}
	tx3 := evmtypes.NewTx(eth3TxContractParams)

	dynamicTxContractParams := &evmtypes.EvmTxArgs{
		ChainID:   suite.app.EvmKeeper.ChainID(),
		Nonce:     1,
		Amount:    big.NewInt(10),
		GasLimit:  tx2GasLimit,
		GasFeeCap: new(big.Int).Add(baseFee, big.NewInt(evmtypes.DefaultPriorityReduction.Int64()*2)),
		GasTipCap: evmtypes.DefaultPriorityReduction.BigInt(),
		Accesses:  &ethtypes.AccessList{{Address: addr, StorageKeys: nil}},
	}
	dynamicFeeTx := evmtypes.NewTx(dynamicTxContractParams)
=======
	tx3GasLimit := ethermint.BlockGasLimit(suite.ctx) + uint64(1)
	tx3 := evmtypes.NewTxContract(suite.app.EvmKeeper.ChainID(), 1, big.NewInt(10), tx3GasLimit, gasPrice, nil, nil, nil, &ethtypes.AccessList{{Address: addr, StorageKeys: nil}})

	dynamicFeeTx := evmtypes.NewTxContract(suite.app.EvmKeeper.ChainID(), 1, big.NewInt(10), tx2GasLimit,
		nil, // gasPrice
		new(big.Int).Add(baseFee, big.NewInt(evmtypes.DefaultPriorityReduction.Int64()*2)), // gasFeeCap
		evmtypes.DefaultPriorityReduction.BigInt(),                                         // gasTipCap
		nil, &ethtypes.AccessList{{Address: addr, StorageKeys: nil}})
>>>>>>> eb3cc87c
	dynamicFeeTx.From = addr.Hex()
	dynamicFeeTxPriority := int64(1)

	var vmdb *statedb.StateDB

	testCases := []struct {
		name        string
		tx          sdk.Tx
		gasLimit    uint64
		malleate    func()
		expPass     bool
		expPanic    bool
		expPriority int64
	}{
		{"invalid transaction type", &testutiltx.InvalidTx{}, math.MaxUint64, func() {}, false, false, 0},
		{
			"sender not found",
			evmtypes.NewTx(&evmtypes.EvmTxArgs{
				ChainID:  suite.app.EvmKeeper.ChainID(),
				Nonce:    1,
				Amount:   big.NewInt(10),
				GasLimit: 1000,
				GasPrice: big.NewInt(1),
			}),
			math.MaxUint64,
			func() {},
			false, false,
			0,
		},
		{
			"gas limit too low",
			tx,
			math.MaxUint64,
			func() {},
			false, false,
			0,
		},
		{
			"gas limit above block gas limit",
			tx3,
			math.MaxUint64,
			func() {},
			false, false,
			0,
		},
		{
			"not enough balance for fees",
			tx2,
			math.MaxUint64,
			func() {},
			false, false,
			0,
		},
		{
			"not enough tx gas",
			tx2,
			0,
			func() {
				vmdb.AddBalance(addr, big.NewInt(1000000))
			},
			false, true,
			0,
		},
		{
			"not enough block gas",
			tx2,
			0,
			func() {
				vmdb.AddBalance(addr, big.NewInt(1000000))
				suite.ctx = suite.ctx.WithBlockGasMeter(sdk.NewGasMeter(1))
			},
			false, true,
			0,
		},
		{
			"success - legacy tx",
			tx2,
			tx2GasLimit, // it's capped
			func() {
				vmdb.AddBalance(addr, big.NewInt(1001000000000000))
				suite.ctx = suite.ctx.WithBlockGasMeter(sdk.NewGasMeter(10000000000000000000))
			},
			true, false,
			tx2Priority,
		},
		{
			"success - dynamic fee tx",
			dynamicFeeTx,
			tx2GasLimit, // it's capped
			func() {
				vmdb.AddBalance(addr, big.NewInt(1001000000000000))
				suite.ctx = suite.ctx.WithBlockGasMeter(sdk.NewGasMeter(10000000000000000000))
			},
			true, false,
			dynamicFeeTxPriority,
		},
		{
			"success - gas limit on gasMeter is set on ReCheckTx mode",
			dynamicFeeTx,
			0, // for reCheckTX mode, gas limit should be set to 0
			func() {
				vmdb.AddBalance(addr, big.NewInt(1001000000000000))
				suite.ctx = suite.ctx.WithIsReCheckTx(true)
			},
			true, false,
			0,
		},
	}

	for _, tc := range testCases {
		suite.Run(tc.name, func() {
			vmdb = suite.StateDB()
			tc.malleate()
			suite.Require().NoError(vmdb.Commit())

			if tc.expPanic {
				suite.Require().Panics(func() {
					_, _ = dec.AnteHandle(suite.ctx.WithIsCheckTx(true).WithGasMeter(sdk.NewGasMeter(1)), tc.tx, false, testutil.NextFn)
				})
				return
			}

			ctx, err := dec.AnteHandle(suite.ctx.WithIsCheckTx(true).WithGasMeter(sdk.NewInfiniteGasMeter()), tc.tx, false, testutil.NextFn)
			if tc.expPass {
				suite.Require().NoError(err)
				suite.Require().Equal(tc.expPriority, ctx.Priority())
			} else {
				suite.Require().Error(err)
			}
			suite.Require().Equal(tc.gasLimit, ctx.GasMeter().Limit())
		})
	}
}

func (suite *AnteTestSuite) TestCanTransferDecorator() {
	dec := ethante.NewCanTransferDecorator(suite.app.EvmKeeper)

	addr, privKey := testutiltx.NewAddrKey()

	suite.app.FeeMarketKeeper.SetBaseFee(suite.ctx, big.NewInt(100))
	ethContractCreationTxParams := &evmtypes.EvmTxArgs{
		ChainID:   suite.app.EvmKeeper.ChainID(),
		Nonce:     1,
		Amount:    big.NewInt(10),
		GasLimit:  1000,
		GasPrice:  big.NewInt(1),
		GasFeeCap: big.NewInt(150),
		GasTipCap: big.NewInt(200),
		Accesses:  &ethtypes.AccessList{},
	}

	tx := evmtypes.NewTx(ethContractCreationTxParams)
	tx2 := evmtypes.NewTx(ethContractCreationTxParams)

	tx.From = addr.Hex()

	err := tx.Sign(suite.ethSigner, testutiltx.NewSigner(privKey))
	suite.Require().NoError(err)

	var vmdb *statedb.StateDB

	testCases := []struct {
		name     string
		tx       sdk.Tx
		malleate func()
		expPass  bool
	}{
		{"invalid transaction type", &testutiltx.InvalidTx{}, func() {}, false},
		{"AsMessage failed", tx2, func() {}, false},
		{
			"evm CanTransfer failed",
			tx,
			func() {
				acc := suite.app.AccountKeeper.NewAccountWithAddress(suite.ctx, addr.Bytes())
				suite.app.AccountKeeper.SetAccount(suite.ctx, acc)
			},
			false,
		},
		{
			"success",
			tx,
			func() {
				acc := suite.app.AccountKeeper.NewAccountWithAddress(suite.ctx, addr.Bytes())
				suite.app.AccountKeeper.SetAccount(suite.ctx, acc)

				vmdb.AddBalance(addr, big.NewInt(1000000))
			},
			true,
		},
	}

	for _, tc := range testCases {
		suite.Run(tc.name, func() {
			vmdb = suite.StateDB()
			tc.malleate()
			suite.Require().NoError(vmdb.Commit())

			_, err := dec.AnteHandle(suite.ctx.WithIsCheckTx(true), tc.tx, false, testutil.NextFn)

			if tc.expPass {
				suite.Require().NoError(err)
			} else {
				suite.Require().Error(err)
			}
		})
	}
}

func (suite *AnteTestSuite) TestEthIncrementSenderSequenceDecorator() {
	dec := ethante.NewEthIncrementSenderSequenceDecorator(suite.app.AccountKeeper)
	addr, privKey := testutiltx.NewAddrKey()

	ethTxContractParamsNonce0 := &evmtypes.EvmTxArgs{
		ChainID:  suite.app.EvmKeeper.ChainID(),
		Nonce:    0,
		Amount:   big.NewInt(10),
		GasLimit: 1000,
		GasPrice: big.NewInt(1),
	}
	contract := evmtypes.NewTx(ethTxContractParamsNonce0)
	contract.From = addr.Hex()
	err := contract.Sign(suite.ethSigner, testutiltx.NewSigner(privKey))
	suite.Require().NoError(err)

	to := testutiltx.GenerateAddress()
	ethTxParamsNonce0 := &evmtypes.EvmTxArgs{
		ChainID:  suite.app.EvmKeeper.ChainID(),
		Nonce:    0,
		To:       &to,
		Amount:   big.NewInt(10),
		GasLimit: 1000,
		GasPrice: big.NewInt(1),
	}
	tx := evmtypes.NewTx(ethTxParamsNonce0)
	tx.From = addr.Hex()
	err = tx.Sign(suite.ethSigner, testutiltx.NewSigner(privKey))
	suite.Require().NoError(err)

	ethTxParamsNonce1 := &evmtypes.EvmTxArgs{
		ChainID:  suite.app.EvmKeeper.ChainID(),
		Nonce:    1,
		To:       &to,
		Amount:   big.NewInt(10),
		GasLimit: 1000,
		GasPrice: big.NewInt(1),
	}
	tx2 := evmtypes.NewTx(ethTxParamsNonce1)
	tx2.From = addr.Hex()
	err = tx2.Sign(suite.ethSigner, testutiltx.NewSigner(privKey))
	suite.Require().NoError(err)

	testCases := []struct {
		name     string
		tx       sdk.Tx
		malleate func()
		expPass  bool
		expPanic bool
	}{
		{
			"invalid transaction type",
			&testutiltx.InvalidTx{},
			func() {},
			false, false,
		},
		{
			"no signers",
			evmtypes.NewTx(ethTxParamsNonce1),
			func() {},
			false, false,
		},
		{
			"account not set to store",
			tx,
			func() {},
			false, false,
		},
		{
			"success - create contract",
			contract,
			func() {
				acc := suite.app.AccountKeeper.NewAccountWithAddress(suite.ctx, addr.Bytes())
				suite.app.AccountKeeper.SetAccount(suite.ctx, acc)
			},
			true, false,
		},
		{
			"success - call",
			tx2,
			func() {},
			true, false,
		},
	}

	for _, tc := range testCases {
		suite.Run(tc.name, func() {
			tc.malleate()

			if tc.expPanic {
				suite.Require().Panics(func() {
					_, _ = dec.AnteHandle(suite.ctx, tc.tx, false, testutil.NextFn)
				})
				return
			}

			_, err := dec.AnteHandle(suite.ctx, tc.tx, false, testutil.NextFn)

			if tc.expPass {
				suite.Require().NoError(err)
				msg := tc.tx.(*evmtypes.MsgEthereumTx)

				txData, err := evmtypes.UnpackTxData(msg.Data)
				suite.Require().NoError(err)

				nonce := suite.app.EvmKeeper.GetNonce(suite.ctx, addr)
				suite.Require().Equal(txData.GetNonce()+1, nonce)
			} else {
				suite.Require().Error(err)
			}
		})
	}
}<|MERGE_RESOLUTION|>--- conflicted
+++ resolved
@@ -1,48 +1,29 @@
 package ante_test
 
 import (
-	ethante "github.com/evmos/ethermint/app/ante"
-	"github.com/evmos/ethermint/testutil"
 	"math"
 	"math/big"
 
 	sdk "github.com/cosmos/cosmos-sdk/types"
 
+	"github.com/evmos/ethermint/app/ante"
 	"github.com/evmos/ethermint/server/config"
-<<<<<<< HEAD
-	testutiltx "github.com/evmos/ethermint/testutil/tx"
-	"github.com/evmos/ethermint/types"
-=======
 	"github.com/evmos/ethermint/tests"
 	ethermint "github.com/evmos/ethermint/types"
->>>>>>> eb3cc87c
 	"github.com/evmos/ethermint/x/evm/statedb"
 	evmtypes "github.com/evmos/ethermint/x/evm/types"
 
 	ethtypes "github.com/ethereum/go-ethereum/core/types"
 )
 
-<<<<<<< HEAD
-func (suite *AnteTestSuite) TestNewEthAccountVerificationDecorator() {
-	dec := ethante.NewEthAccountVerificationDecorator(
-=======
 func (suite AnteTestSuite) TestNewEthAccountVerificationDecorator() {
 	dec := ante.NewEthAccountVerificationDecorator(
->>>>>>> eb3cc87c
 		suite.app.AccountKeeper, suite.app.EvmKeeper,
 	)
 
-	addr := testutiltx.GenerateAddress()
-
-	ethContractCreationTxParams := &evmtypes.EvmTxArgs{
-		ChainID:  suite.app.EvmKeeper.ChainID(),
-		Nonce:    1,
-		Amount:   big.NewInt(10),
-		GasLimit: 1000,
-		GasPrice: big.NewInt(1),
-	}
-
-	tx := evmtypes.NewTx(ethContractCreationTxParams)
+	addr := tests.GenerateAddress()
+
+	tx := evmtypes.NewTxContract(suite.app.EvmKeeper.ChainID(), 1, big.NewInt(10), 1000, big.NewInt(1), nil, nil, nil, nil)
 	tx.From = addr.Hex()
 
 	var vmdb *statedb.StateDB
@@ -55,10 +36,10 @@
 		expPass  bool
 	}{
 		{"not CheckTx", nil, func() {}, false, true},
-		{"invalid transaction type", &testutiltx.InvalidTx{}, func() {}, true, false},
+		{"invalid transaction type", &invalidTx{}, func() {}, true, false},
 		{
 			"sender not set to msg",
-			tx,
+			evmtypes.NewTxContract(suite.app.EvmKeeper.ChainID(), 1, big.NewInt(10), 1000, big.NewInt(1), nil, nil, nil, nil),
 			func() {},
 			true,
 			false,
@@ -112,7 +93,7 @@
 			tc.malleate()
 			suite.Require().NoError(vmdb.Commit())
 
-			_, err := dec.AnteHandle(suite.ctx.WithIsCheckTx(tc.checkTx), tc.tx, false, testutil.NextFn)
+			_, err := dec.AnteHandle(suite.ctx.WithIsCheckTx(tc.checkTx), tc.tx, false, NextFn)
 
 			if tc.expPass {
 				suite.Require().NoError(err)
@@ -123,21 +104,13 @@
 	}
 }
 
-func (suite *AnteTestSuite) TestEthNonceVerificationDecorator() {
+func (suite AnteTestSuite) TestEthNonceVerificationDecorator() {
 	suite.SetupTest()
-	dec := ethante.NewEthIncrementSenderSequenceDecorator(suite.app.AccountKeeper)
-
-	addr := testutiltx.GenerateAddress()
-
-	ethContractCreationTxParams := &evmtypes.EvmTxArgs{
-		ChainID:  suite.app.EvmKeeper.ChainID(),
-		Nonce:    1,
-		Amount:   big.NewInt(10),
-		GasLimit: 1000,
-		GasPrice: big.NewInt(1),
-	}
-
-	tx := evmtypes.NewTx(ethContractCreationTxParams)
+	dec := ante.NewEthIncrementSenderSequenceDecorator(suite.app.AccountKeeper)
+
+	addr := tests.GenerateAddress()
+
+	tx := evmtypes.NewTxContract(suite.app.EvmKeeper.ChainID(), 1, big.NewInt(10), 1000, big.NewInt(1), nil, nil, nil, nil)
 	tx.From = addr.Hex()
 
 	testCases := []struct {
@@ -147,8 +120,8 @@
 		reCheckTx bool
 		expPass   bool
 	}{
-		{"ReCheckTx", &testutiltx.InvalidTx{}, func() {}, true, false},
-		{"invalid transaction type", &testutiltx.InvalidTx{}, func() {}, false, false},
+		{"ReCheckTx", &invalidTx{}, func() {}, true, false},
+		{"invalid transaction type", &invalidTx{}, func() {}, false, false},
 		{"sender account not found", tx, func() {}, false, false},
 		{
 			"sender nonce missmatch",
@@ -176,7 +149,7 @@
 	for _, tc := range testCases {
 		suite.Run(tc.name, func() {
 			tc.malleate()
-			_, err := dec.AnteHandle(suite.ctx.WithIsReCheckTx(tc.reCheckTx), tc.tx, false, testutil.NextFn)
+			_, err := dec.AnteHandle(suite.ctx.WithIsReCheckTx(tc.reCheckTx), tc.tx, false, NextFn)
 
 			if tc.expPass {
 				suite.Require().NoError(err)
@@ -187,22 +160,13 @@
 	}
 }
 
-func (suite *AnteTestSuite) TestEthGasConsumeDecorator() {
-	dec := ethante.NewEthGasConsumeDecorator(suite.app.EvmKeeper, config.DefaultMaxTxGasWanted)
-
-	addr := testutiltx.GenerateAddress()
+func (suite AnteTestSuite) TestEthGasConsumeDecorator() {
+	dec := ante.NewEthGasConsumeDecorator(suite.app.EvmKeeper, config.DefaultMaxTxGasWanted)
+
+	addr := tests.GenerateAddress()
 
 	txGasLimit := uint64(1000)
-
-	ethContractCreationTxParams := &evmtypes.EvmTxArgs{
-		ChainID:  suite.app.EvmKeeper.ChainID(),
-		Nonce:    1,
-		Amount:   big.NewInt(10),
-		GasLimit: txGasLimit,
-		GasPrice: big.NewInt(1),
-	}
-
-	tx := evmtypes.NewTx(ethContractCreationTxParams)
+	tx := evmtypes.NewTxContract(suite.app.EvmKeeper.ChainID(), 1, big.NewInt(10), txGasLimit, big.NewInt(1), nil, nil, nil, nil)
 	tx.From = addr.Hex()
 
 	ethCfg := suite.app.EvmKeeper.GetParams(suite.ctx).
@@ -213,41 +177,10 @@
 	gasPrice := new(big.Int).Add(baseFee, evmtypes.DefaultPriorityReduction.BigInt())
 
 	tx2GasLimit := uint64(1000000)
-	eth2TxContractParams := &evmtypes.EvmTxArgs{
-		ChainID:  suite.app.EvmKeeper.ChainID(),
-		Nonce:    1,
-		Amount:   big.NewInt(10),
-		GasLimit: tx2GasLimit,
-		GasPrice: gasPrice,
-		Accesses: &ethtypes.AccessList{{Address: addr, StorageKeys: nil}},
-	}
-	tx2 := evmtypes.NewTx(eth2TxContractParams)
+	tx2 := evmtypes.NewTxContract(suite.app.EvmKeeper.ChainID(), 1, big.NewInt(10), tx2GasLimit, gasPrice, nil, nil, nil, &ethtypes.AccessList{{Address: addr, StorageKeys: nil}})
 	tx2.From = addr.Hex()
 	tx2Priority := int64(1)
 
-<<<<<<< HEAD
-	tx3GasLimit := types.BlockGasLimit(suite.ctx) + uint64(1)
-	eth3TxContractParams := &evmtypes.EvmTxArgs{
-		ChainID:  suite.app.EvmKeeper.ChainID(),
-		Nonce:    1,
-		Amount:   big.NewInt(10),
-		GasLimit: tx3GasLimit,
-		GasPrice: gasPrice,
-		Accesses: &ethtypes.AccessList{{Address: addr, StorageKeys: nil}},
-	}
-	tx3 := evmtypes.NewTx(eth3TxContractParams)
-
-	dynamicTxContractParams := &evmtypes.EvmTxArgs{
-		ChainID:   suite.app.EvmKeeper.ChainID(),
-		Nonce:     1,
-		Amount:    big.NewInt(10),
-		GasLimit:  tx2GasLimit,
-		GasFeeCap: new(big.Int).Add(baseFee, big.NewInt(evmtypes.DefaultPriorityReduction.Int64()*2)),
-		GasTipCap: evmtypes.DefaultPriorityReduction.BigInt(),
-		Accesses:  &ethtypes.AccessList{{Address: addr, StorageKeys: nil}},
-	}
-	dynamicFeeTx := evmtypes.NewTx(dynamicTxContractParams)
-=======
 	tx3GasLimit := ethermint.BlockGasLimit(suite.ctx) + uint64(1)
 	tx3 := evmtypes.NewTxContract(suite.app.EvmKeeper.ChainID(), 1, big.NewInt(10), tx3GasLimit, gasPrice, nil, nil, nil, &ethtypes.AccessList{{Address: addr, StorageKeys: nil}})
 
@@ -256,7 +189,6 @@
 		new(big.Int).Add(baseFee, big.NewInt(evmtypes.DefaultPriorityReduction.Int64()*2)), // gasFeeCap
 		evmtypes.DefaultPriorityReduction.BigInt(),                                         // gasTipCap
 		nil, &ethtypes.AccessList{{Address: addr, StorageKeys: nil}})
->>>>>>> eb3cc87c
 	dynamicFeeTx.From = addr.Hex()
 	dynamicFeeTxPriority := int64(1)
 
@@ -271,16 +203,10 @@
 		expPanic    bool
 		expPriority int64
 	}{
-		{"invalid transaction type", &testutiltx.InvalidTx{}, math.MaxUint64, func() {}, false, false, 0},
+		{"invalid transaction type", &invalidTx{}, math.MaxUint64, func() {}, false, false, 0},
 		{
 			"sender not found",
-			evmtypes.NewTx(&evmtypes.EvmTxArgs{
-				ChainID:  suite.app.EvmKeeper.ChainID(),
-				Nonce:    1,
-				Amount:   big.NewInt(10),
-				GasLimit: 1000,
-				GasPrice: big.NewInt(1),
-			}),
+			evmtypes.NewTxContract(suite.app.EvmKeeper.ChainID(), 1, big.NewInt(10), 1000, big.NewInt(1), nil, nil, nil, nil),
 			math.MaxUint64,
 			func() {},
 			false, false,
@@ -374,12 +300,12 @@
 
 			if tc.expPanic {
 				suite.Require().Panics(func() {
-					_, _ = dec.AnteHandle(suite.ctx.WithIsCheckTx(true).WithGasMeter(sdk.NewGasMeter(1)), tc.tx, false, testutil.NextFn)
+					_, _ = dec.AnteHandle(suite.ctx.WithIsCheckTx(true).WithGasMeter(sdk.NewGasMeter(1)), tc.tx, false, NextFn)
 				})
 				return
 			}
 
-			ctx, err := dec.AnteHandle(suite.ctx.WithIsCheckTx(true).WithGasMeter(sdk.NewInfiniteGasMeter()), tc.tx, false, testutil.NextFn)
+			ctx, err := dec.AnteHandle(suite.ctx.WithIsCheckTx(true).WithGasMeter(sdk.NewInfiniteGasMeter()), tc.tx, false, NextFn)
 			if tc.expPass {
 				suite.Require().NoError(err)
 				suite.Require().Equal(tc.expPriority, ctx.Priority())
@@ -391,29 +317,39 @@
 	}
 }
 
-func (suite *AnteTestSuite) TestCanTransferDecorator() {
-	dec := ethante.NewCanTransferDecorator(suite.app.EvmKeeper)
-
-	addr, privKey := testutiltx.NewAddrKey()
+func (suite AnteTestSuite) TestCanTransferDecorator() {
+	dec := ante.NewCanTransferDecorator(suite.app.EvmKeeper)
+
+	addr, privKey := tests.NewAddrKey()
 
 	suite.app.FeeMarketKeeper.SetBaseFee(suite.ctx, big.NewInt(100))
-	ethContractCreationTxParams := &evmtypes.EvmTxArgs{
-		ChainID:   suite.app.EvmKeeper.ChainID(),
-		Nonce:     1,
-		Amount:    big.NewInt(10),
-		GasLimit:  1000,
-		GasPrice:  big.NewInt(1),
-		GasFeeCap: big.NewInt(150),
-		GasTipCap: big.NewInt(200),
-		Accesses:  &ethtypes.AccessList{},
-	}
-
-	tx := evmtypes.NewTx(ethContractCreationTxParams)
-	tx2 := evmtypes.NewTx(ethContractCreationTxParams)
+
+	tx := evmtypes.NewTxContract(
+		suite.app.EvmKeeper.ChainID(),
+		1,
+		big.NewInt(10),
+		1000,
+		big.NewInt(150),
+		big.NewInt(200),
+		nil,
+		nil,
+		&ethtypes.AccessList{},
+	)
+	tx2 := evmtypes.NewTxContract(
+		suite.app.EvmKeeper.ChainID(),
+		1,
+		big.NewInt(10),
+		1000,
+		big.NewInt(150),
+		big.NewInt(200),
+		nil,
+		nil,
+		&ethtypes.AccessList{},
+	)
 
 	tx.From = addr.Hex()
 
-	err := tx.Sign(suite.ethSigner, testutiltx.NewSigner(privKey))
+	err := tx.Sign(suite.ethSigner, tests.NewSigner(privKey))
 	suite.Require().NoError(err)
 
 	var vmdb *statedb.StateDB
@@ -424,7 +360,7 @@
 		malleate func()
 		expPass  bool
 	}{
-		{"invalid transaction type", &testutiltx.InvalidTx{}, func() {}, false},
+		{"invalid transaction type", &invalidTx{}, func() {}, false},
 		{"AsMessage failed", tx2, func() {}, false},
 		{
 			"evm CanTransfer failed",
@@ -454,7 +390,7 @@
 			tc.malleate()
 			suite.Require().NoError(vmdb.Commit())
 
-			_, err := dec.AnteHandle(suite.ctx.WithIsCheckTx(true), tc.tx, false, testutil.NextFn)
+			_, err := dec.AnteHandle(suite.ctx.WithIsCheckTx(true), tc.tx, false, NextFn)
 
 			if tc.expPass {
 				suite.Require().NoError(err)
@@ -465,47 +401,24 @@
 	}
 }
 
-func (suite *AnteTestSuite) TestEthIncrementSenderSequenceDecorator() {
-	dec := ethante.NewEthIncrementSenderSequenceDecorator(suite.app.AccountKeeper)
-	addr, privKey := testutiltx.NewAddrKey()
-
-	ethTxContractParamsNonce0 := &evmtypes.EvmTxArgs{
-		ChainID:  suite.app.EvmKeeper.ChainID(),
-		Nonce:    0,
-		Amount:   big.NewInt(10),
-		GasLimit: 1000,
-		GasPrice: big.NewInt(1),
-	}
-	contract := evmtypes.NewTx(ethTxContractParamsNonce0)
+func (suite AnteTestSuite) TestEthIncrementSenderSequenceDecorator() {
+	dec := ante.NewEthIncrementSenderSequenceDecorator(suite.app.AccountKeeper)
+	addr, privKey := tests.NewAddrKey()
+
+	contract := evmtypes.NewTxContract(suite.app.EvmKeeper.ChainID(), 0, big.NewInt(10), 1000, big.NewInt(1), nil, nil, nil, nil)
 	contract.From = addr.Hex()
-	err := contract.Sign(suite.ethSigner, testutiltx.NewSigner(privKey))
+	err := contract.Sign(suite.ethSigner, tests.NewSigner(privKey))
 	suite.Require().NoError(err)
 
-	to := testutiltx.GenerateAddress()
-	ethTxParamsNonce0 := &evmtypes.EvmTxArgs{
-		ChainID:  suite.app.EvmKeeper.ChainID(),
-		Nonce:    0,
-		To:       &to,
-		Amount:   big.NewInt(10),
-		GasLimit: 1000,
-		GasPrice: big.NewInt(1),
-	}
-	tx := evmtypes.NewTx(ethTxParamsNonce0)
+	to := tests.GenerateAddress()
+	tx := evmtypes.NewTx(suite.app.EvmKeeper.ChainID(), 0, &to, big.NewInt(10), 1000, big.NewInt(1), nil, nil, nil, nil)
 	tx.From = addr.Hex()
-	err = tx.Sign(suite.ethSigner, testutiltx.NewSigner(privKey))
+	err = tx.Sign(suite.ethSigner, tests.NewSigner(privKey))
 	suite.Require().NoError(err)
 
-	ethTxParamsNonce1 := &evmtypes.EvmTxArgs{
-		ChainID:  suite.app.EvmKeeper.ChainID(),
-		Nonce:    1,
-		To:       &to,
-		Amount:   big.NewInt(10),
-		GasLimit: 1000,
-		GasPrice: big.NewInt(1),
-	}
-	tx2 := evmtypes.NewTx(ethTxParamsNonce1)
+	tx2 := evmtypes.NewTx(suite.app.EvmKeeper.ChainID(), 1, &to, big.NewInt(10), 1000, big.NewInt(1), nil, nil, nil, nil)
 	tx2.From = addr.Hex()
-	err = tx2.Sign(suite.ethSigner, testutiltx.NewSigner(privKey))
+	err = tx2.Sign(suite.ethSigner, tests.NewSigner(privKey))
 	suite.Require().NoError(err)
 
 	testCases := []struct {
@@ -517,13 +430,13 @@
 	}{
 		{
 			"invalid transaction type",
-			&testutiltx.InvalidTx{},
+			&invalidTx{},
 			func() {},
 			false, false,
 		},
 		{
 			"no signers",
-			evmtypes.NewTx(ethTxParamsNonce1),
+			evmtypes.NewTx(suite.app.EvmKeeper.ChainID(), 1, &to, big.NewInt(10), 1000, big.NewInt(1), nil, nil, nil, nil),
 			func() {},
 			false, false,
 		},
@@ -556,12 +469,12 @@
 
 			if tc.expPanic {
 				suite.Require().Panics(func() {
-					_, _ = dec.AnteHandle(suite.ctx, tc.tx, false, testutil.NextFn)
+					_, _ = dec.AnteHandle(suite.ctx, tc.tx, false, NextFn)
 				})
 				return
 			}
 
-			_, err := dec.AnteHandle(suite.ctx, tc.tx, false, testutil.NextFn)
+			_, err := dec.AnteHandle(suite.ctx, tc.tx, false, NextFn)
 
 			if tc.expPass {
 				suite.Require().NoError(err)
