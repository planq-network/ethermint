--- conflicted
+++ resolved
@@ -17,7 +17,7 @@
 	"github.com/ethereum/go-ethereum/core/vm"
 	"github.com/ethereum/go-ethereum/crypto"
 	"github.com/evmos/ethermint/crypto/ethsecp256k1"
-	utiltx "github.com/evmos/ethermint/testutil/tx"
+	"github.com/evmos/ethermint/tests"
 	"github.com/evmos/ethermint/x/evm/statedb"
 	"github.com/evmos/ethermint/x/evm/types"
 )
@@ -42,7 +42,7 @@
 		},
 		{
 			"create account",
-			utiltx.GenerateAddress(),
+			tests.GenerateAddress(),
 			func(vmdb vm.StateDB, addr common.Address) {
 				suite.Require().False(vmdb.Exist(addr))
 			},
@@ -163,7 +163,7 @@
 	}{
 		{
 			"account not found",
-			utiltx.GenerateAddress(),
+			tests.GenerateAddress(),
 			0,
 			func(vm.StateDB) {},
 		},
@@ -197,7 +197,7 @@
 	}{
 		{
 			"new account",
-			utiltx.GenerateAddress(),
+			tests.GenerateAddress(),
 			10,
 			func() {},
 		},
@@ -220,7 +220,7 @@
 }
 
 func (suite *KeeperTestSuite) TestGetCodeHash() {
-	addr := utiltx.GenerateAddress()
+	addr := tests.GenerateAddress()
 	baseAcc := &authtypes.BaseAccount{Address: sdk.AccAddress(addr.Bytes()).String()}
 	suite.app.AccountKeeper.SetAccount(suite.ctx, baseAcc)
 
@@ -232,7 +232,7 @@
 	}{
 		{
 			"account not found",
-			utiltx.GenerateAddress(),
+			tests.GenerateAddress(),
 			common.Hash{},
 			func(vm.StateDB) {},
 		},
@@ -264,7 +264,7 @@
 }
 
 func (suite *KeeperTestSuite) TestSetCode() {
-	addr := utiltx.GenerateAddress()
+	addr := tests.GenerateAddress()
 	baseAcc := &authtypes.BaseAccount{Address: sdk.AccAddress(addr.Bytes()).String()}
 	suite.app.AccountKeeper.SetAccount(suite.ctx, baseAcc)
 
@@ -276,7 +276,7 @@
 	}{
 		{
 			"account not found",
-			utiltx.GenerateAddress(),
+			tests.GenerateAddress(),
 			[]byte("code"),
 			false,
 		},
@@ -319,11 +319,7 @@
 }
 
 func (suite *KeeperTestSuite) TestKeeperSetCode() {
-<<<<<<< HEAD
-	addr := utiltx.GenerateAddress()
-=======
 	addr := tests.GenerateAddress()
->>>>>>> eb3cc87c
 	baseAcc := &authtypes.BaseAccount{Address: sdk.AccAddress(addr.Bytes()).String()}
 	suite.app.AccountKeeper.SetAccount(suite.ctx, baseAcc)
 
@@ -429,8 +425,7 @@
 
 	vmdb := suite.StateDB()
 	vmdb.SetState(suite.address, key, value1)
-	err := vmdb.Commit()
-	suite.Require().NoError(err)
+	vmdb.Commit()
 
 	vmdb = suite.StateDB()
 	vmdb.SetState(suite.address, key, value2)
@@ -438,8 +433,7 @@
 	suite.Require().Equal(value2, tmp)
 	tmp = vmdb.GetCommittedState(suite.address, key)
 	suite.Require().Equal(value1, tmp)
-	err = vmdb.Commit()
-	suite.Require().NoError(err)
+	vmdb.Commit()
 
 	vmdb = suite.StateDB()
 	tmp = vmdb.GetCommittedState(suite.address, key)
@@ -512,7 +506,7 @@
 		{"success, has suicided", suite.address, func(vmdb vm.StateDB) {
 			vmdb.Suicide(suite.address)
 		}, true},
-		{"success, account doesn't exist", utiltx.GenerateAddress(), func(vm.StateDB) {}, false},
+		{"success, account doesn't exist", tests.GenerateAddress(), func(vm.StateDB) {}, false},
 	}
 
 	for _, tc := range testCases {
@@ -539,7 +533,7 @@
 			func(vmdb vm.StateDB) { vmdb.AddBalance(suite.address, big.NewInt(100)) },
 			false,
 		},
-		{"empty, account doesn't exist", utiltx.GenerateAddress(), func(vm.StateDB) {}, true},
+		{"empty, account doesn't exist", tests.GenerateAddress(), func(vm.StateDB) {}, true},
 	}
 
 	for _, tc := range testCases {
@@ -620,7 +614,7 @@
 
 	builder.SetExtensionOptions(option)
 
-	err = msg.Sign(suite.ethSigner, utiltx.NewSigner(priv))
+	err = msg.Sign(suite.ethSigner, tests.NewSigner(priv))
 	suite.Require().NoError(err)
 
 	err = txBuilder.SetMsgs(msg)
@@ -630,64 +624,32 @@
 }
 
 func (suite *KeeperTestSuite) TestAddLog() {
-	addr, privKey := utiltx.NewAddrKey()
-	ethTxParams := &types.EvmTxArgs{
-		ChainID:  big.NewInt(1),
-		Nonce:    0,
-		To:       &suite.address,
-		Amount:   big.NewInt(1),
-		GasLimit: 100000,
-		GasPrice: big.NewInt(1),
-		Input:    []byte("test"),
-	}
-	msg := types.NewTx(ethTxParams)
+	addr, privKey := tests.NewAddrKey()
+	msg := types.NewTx(big.NewInt(1), 0, &suite.address, big.NewInt(1), 100000, big.NewInt(1), nil, nil, []byte("test"), nil)
 	msg.From = addr.Hex()
 
 	tx := suite.CreateTestTx(msg, privKey)
 	msg, _ = tx.GetMsgs()[0].(*types.MsgEthereumTx)
 	txHash := msg.AsTransaction().Hash()
 
-	ethTx2Params := &types.EvmTxArgs{
-		ChainID:  big.NewInt(1),
-		Nonce:    2,
-		To:       &suite.address,
-		Amount:   big.NewInt(1),
-		GasLimit: 100000,
-		GasPrice: big.NewInt(1),
-		Input:    []byte("test"),
-	}
-	msg2 := types.NewTx(ethTx2Params)
+	msg2 := types.NewTx(big.NewInt(1), 1, &suite.address, big.NewInt(1), 100000, big.NewInt(1), nil, nil, []byte("test"), nil)
 	msg2.From = addr.Hex()
 
-	ethTx3Params := &types.EvmTxArgs{
-		ChainID:   big.NewInt(1),
-		Nonce:     0,
-		To:        &suite.address,
-		Amount:    big.NewInt(1),
-		GasLimit:  100000,
-		GasFeeCap: big.NewInt(1),
-		GasTipCap: big.NewInt(1),
-		Input:     []byte("test"),
-	}
-	msg3 := types.NewTx(ethTx3Params)
+	tx2 := suite.CreateTestTx(msg2, privKey)
+	msg2, _ = tx2.GetMsgs()[0].(*types.MsgEthereumTx)
+
+	msg3 := types.NewTx(big.NewInt(1), 0, &suite.address, big.NewInt(1), 100000, nil, big.NewInt(1), big.NewInt(1), []byte("test"), nil)
 	msg3.From = addr.Hex()
 
 	tx3 := suite.CreateTestTx(msg3, privKey)
 	msg3, _ = tx3.GetMsgs()[0].(*types.MsgEthereumTx)
 	txHash3 := msg3.AsTransaction().Hash()
 
-	ethTx4Params := &types.EvmTxArgs{
-		ChainID:   big.NewInt(1),
-		Nonce:     1,
-		To:        &suite.address,
-		Amount:    big.NewInt(1),
-		GasLimit:  100000,
-		GasFeeCap: big.NewInt(1),
-		GasTipCap: big.NewInt(1),
-		Input:     []byte("test"),
-	}
-	msg4 := types.NewTx(ethTx4Params)
+	msg4 := types.NewTx(big.NewInt(1), 1, &suite.address, big.NewInt(1), 100000, nil, big.NewInt(1), big.NewInt(1), []byte("test"), nil)
 	msg4.From = addr.Hex()
+
+	tx4 := suite.CreateTestTx(msg4, privKey)
+	msg4, _ = tx4.GetMsgs()[0].(*types.MsgEthereumTx)
 
 	testCases := []struct {
 		name        string
@@ -744,11 +706,11 @@
 }
 
 func (suite *KeeperTestSuite) TestPrepareAccessList() {
-	dest := utiltx.GenerateAddress()
-	precompiles := []common.Address{utiltx.GenerateAddress(), utiltx.GenerateAddress()}
+	dest := tests.GenerateAddress()
+	precompiles := []common.Address{tests.GenerateAddress(), tests.GenerateAddress()}
 	accesses := ethtypes.AccessList{
-		{Address: utiltx.GenerateAddress(), StorageKeys: []common.Hash{common.BytesToHash([]byte("key"))}},
-		{Address: utiltx.GenerateAddress(), StorageKeys: []common.Hash{common.BytesToHash([]byte("key1"))}},
+		{Address: tests.GenerateAddress(), StorageKeys: []common.Hash{common.BytesToHash([]byte("key"))}},
+		{Address: tests.GenerateAddress(), StorageKeys: []common.Hash{common.BytesToHash([]byte("key1"))}},
 	}
 
 	vmdb := suite.StateDB()
@@ -795,7 +757,7 @@
 		addr common.Address
 		slot common.Hash
 	}{
-		{"new address and slot (1)", utiltx.GenerateAddress(), common.BytesToHash([]byte("hash"))},
+		{"new address and slot (1)", tests.GenerateAddress(), common.BytesToHash([]byte("hash"))},
 		{"new address and slot (2)", suite.address, common.Hash{}},
 		{"existing address and slot", suite.address, common.Hash{}},
 		{"existing address, new slot", suite.address, common.BytesToHash([]byte("hash"))},
@@ -813,74 +775,74 @@
 }
 
 // FIXME skip for now
-// func (suite *KeeperTestSuite) _TestForEachStorage() {
-// 	var storage types.Storage
-//
-// 	testCase := []struct {
-// 		name      string
-// 		malleate  func(vm.StateDB)
-// 		callback  func(key, value common.Hash) (stop bool)
-// 		expValues []common.Hash
-// 	}{
-// 		{
-// 			"aggregate state",
-// 			func(vmdb vm.StateDB) {
-// 				for i := 0; i < 5; i++ {
-// 					vmdb.SetState(suite.address, common.BytesToHash([]byte(fmt.Sprintf("key%d", i))), common.BytesToHash([]byte(fmt.Sprintf("value%d", i))))
-// 				}
-// 			},
-// 			func(key, value common.Hash) bool {
-// 				storage = append(storage, types.NewState(key, value))
-// 				return true
-// 			},
-// 			[]common.Hash{
-// 				common.BytesToHash([]byte("value0")),
-// 				common.BytesToHash([]byte("value1")),
-// 				common.BytesToHash([]byte("value2")),
-// 				common.BytesToHash([]byte("value3")),
-// 				common.BytesToHash([]byte("value4")),
-// 			},
-// 		},
-// 		{
-// 			"filter state",
-// 			func(vmdb vm.StateDB) {
-// 				vmdb.SetState(suite.address, common.BytesToHash([]byte("key")), common.BytesToHash([]byte("value")))
-// 				vmdb.SetState(suite.address, common.BytesToHash([]byte("filterkey")), common.BytesToHash([]byte("filtervalue")))
-// 			},
-// 			func(key, value common.Hash) bool {
-// 				if value == common.BytesToHash([]byte("filtervalue")) {
-// 					storage = append(storage, types.NewState(key, value))
-// 					return false
-// 				}
-// 				return true
-// 			},
-// 			[]common.Hash{
-// 				common.BytesToHash([]byte("filtervalue")),
-// 			},
-// 		},
-// 	}
-//
-// 	for _, tc := range testCase {
-// 		suite.Run(tc.name, func() {
-// 			suite.SetupTest() // reset
-// 			vmdb := suite.StateDB()
-// 			tc.malleate(vmdb)
-//
-// 			err := vmdb.ForEachStorage(suite.address, tc.callback)
-// 			suite.Require().NoError(err)
-// 			suite.Require().Equal(len(tc.expValues), len(storage), fmt.Sprintf("Expected values:\n%v\nStorage Values\n%v", tc.expValues, storage))
-//
-// 			vals := make([]common.Hash, len(storage))
-// 			for i := range storage {
-// 				vals[i] = common.HexToHash(storage[i].Value)
-// 			}
-//
-// 			// TODO: not sure why Equals fails
-// 			suite.Require().ElementsMatch(tc.expValues, vals)
-// 		})
-// 		storage = types.Storage{}
-// 	}
-// }
+func (suite *KeeperTestSuite) _TestForEachStorage() {
+	var storage types.Storage
+
+	testCase := []struct {
+		name      string
+		malleate  func(vm.StateDB)
+		callback  func(key, value common.Hash) (stop bool)
+		expValues []common.Hash
+	}{
+		{
+			"aggregate state",
+			func(vmdb vm.StateDB) {
+				for i := 0; i < 5; i++ {
+					vmdb.SetState(suite.address, common.BytesToHash([]byte(fmt.Sprintf("key%d", i))), common.BytesToHash([]byte(fmt.Sprintf("value%d", i))))
+				}
+			},
+			func(key, value common.Hash) bool {
+				storage = append(storage, types.NewState(key, value))
+				return true
+			},
+			[]common.Hash{
+				common.BytesToHash([]byte("value0")),
+				common.BytesToHash([]byte("value1")),
+				common.BytesToHash([]byte("value2")),
+				common.BytesToHash([]byte("value3")),
+				common.BytesToHash([]byte("value4")),
+			},
+		},
+		{
+			"filter state",
+			func(vmdb vm.StateDB) {
+				vmdb.SetState(suite.address, common.BytesToHash([]byte("key")), common.BytesToHash([]byte("value")))
+				vmdb.SetState(suite.address, common.BytesToHash([]byte("filterkey")), common.BytesToHash([]byte("filtervalue")))
+			},
+			func(key, value common.Hash) bool {
+				if value == common.BytesToHash([]byte("filtervalue")) {
+					storage = append(storage, types.NewState(key, value))
+					return false
+				}
+				return true
+			},
+			[]common.Hash{
+				common.BytesToHash([]byte("filtervalue")),
+			},
+		},
+	}
+
+	for _, tc := range testCase {
+		suite.Run(tc.name, func() {
+			suite.SetupTest() // reset
+			vmdb := suite.StateDB()
+			tc.malleate(vmdb)
+
+			err := vmdb.ForEachStorage(suite.address, tc.callback)
+			suite.Require().NoError(err)
+			suite.Require().Equal(len(tc.expValues), len(storage), fmt.Sprintf("Expected values:\n%v\nStorage Values\n%v", tc.expValues, storage))
+
+			vals := make([]common.Hash, len(storage))
+			for i := range storage {
+				vals[i] = common.HexToHash(storage[i].Value)
+			}
+
+			// TODO: not sure why Equals fails
+			suite.Require().ElementsMatch(tc.expValues, vals)
+		})
+		storage = types.Storage{}
+	}
+}
 
 func (suite *KeeperTestSuite) TestSetBalance() {
 	amount := big.NewInt(-10)
@@ -978,102 +940,4 @@
 			}
 		})
 	}
-}
-
-func (suite *KeeperTestSuite) TestSetBalance() {
-	amount := big.NewInt(-10)
-
-	testCases := []struct {
-		name     string
-		addr     common.Address
-		malleate func()
-		expErr   bool
-	}{
-		{
-			"address without funds - invalid amount",
-			suite.address,
-			func() {},
-			true,
-		},
-		{
-			"mint to address",
-			suite.address,
-			func() {
-				amount = big.NewInt(100)
-			},
-			false,
-		},
-		{
-			"burn from address",
-			suite.address,
-			func() {
-				amount = big.NewInt(60)
-			},
-			false,
-		},
-		{
-			"address with funds - invalid amount",
-			suite.address,
-			func() {
-				amount = big.NewInt(-10)
-			},
-			true,
-		},
-	}
-
-	for _, tc := range testCases {
-		suite.Run(tc.name, func() {
-			suite.SetupTest()
-			tc.malleate()
-			err := suite.app.EvmKeeper.SetBalance(suite.ctx, tc.addr, amount)
-			if tc.expErr {
-				suite.Require().Error(err)
-			} else {
-				balance := suite.app.EvmKeeper.GetBalance(suite.ctx, tc.addr)
-				suite.Require().NoError(err)
-				suite.Require().Equal(amount, balance)
-			}
-		})
-	}
-}
-
-func (suite *KeeperTestSuite) TestDeleteAccount() {
-	supply := big.NewInt(100)
-	contractAddr := suite.DeployTestContract(suite.T(), suite.address, supply)
-
-	testCases := []struct {
-		name   string
-		addr   common.Address
-		expErr bool
-	}{
-		{
-			"remove address",
-			suite.address,
-			false,
-		},
-		{
-			"remove unexistent address - returns nil error",
-			common.HexToAddress("unexistent_address"),
-			false,
-		},
-		{
-			"remove deployed contract",
-			contractAddr,
-			false,
-		},
-	}
-
-	for _, tc := range testCases {
-		suite.Run(tc.name, func() {
-			suite.SetupTest()
-			err := suite.app.EvmKeeper.DeleteAccount(suite.ctx, tc.addr)
-			if tc.expErr {
-				suite.Require().Error(err)
-			} else {
-				suite.Require().NoError(err)
-				balance := suite.app.EvmKeeper.GetBalance(suite.ctx, tc.addr)
-				suite.Require().Equal(new(big.Int), balance)
-			}
-		})
-	}
 }