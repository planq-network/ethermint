--- conflicted
+++ resolved
@@ -18,13 +18,10 @@
 import (
 	"math/big"
 
-<<<<<<< HEAD
-=======
 	"github.com/ethereum/go-ethereum/common"
 	"github.com/ethereum/go-ethereum/core"
 	ethtypes "github.com/ethereum/go-ethereum/core/types"
 
->>>>>>> eb3cc87c
 	errorsmod "cosmossdk.io/errors"
 	sdkmath "cosmossdk.io/math"
 	sdk "github.com/cosmos/cosmos-sdk/types"
@@ -68,11 +65,7 @@
 	// fetch sender account
 	signerAcc, err := authante.GetSignerAcc(ctx, k.accountKeeper, from.Bytes())
 	if err != nil {
-<<<<<<< HEAD
-		return nil, 0, errorsmod.Wrapf(err, "account not found for sender %s", msgEthTx.From)
-=======
 		return errorsmod.Wrapf(err, "account not found for sender %s", from)
->>>>>>> eb3cc87c
 	}
 
 	// deduct the full gas cost from the user balance
@@ -103,11 +96,7 @@
 
 	intrinsicGas, err := core.IntrinsicGas(txData.GetData(), accessList, isContractCreation, homestead, istanbul)
 	if err != nil {
-<<<<<<< HEAD
-		return nil, 0, errorsmod.Wrapf(
-=======
 		return nil, errorsmod.Wrapf(
->>>>>>> eb3cc87c
 			err,
 			"failed to retrieve intrinsic gas, contract creation = %t; homestead = %t, istanbul = %t",
 			isContractCreation, homestead, istanbul,
@@ -115,24 +104,15 @@
 	}
 
 	// intrinsic gas verification during CheckTx
-<<<<<<< HEAD
-	if ctx.IsCheckTx() && gasLimit < intrinsicGas {
-		return nil, 0, errorsmod.Wrapf(
-=======
 	if isCheckTx && gasLimit < intrinsicGas {
 		return nil, errorsmod.Wrapf(
->>>>>>> eb3cc87c
 			errortypes.ErrOutOfGas,
 			"gas limit too low: %d (gas limit) < %d (intrinsic gas)", gasLimit, intrinsicGas,
 		)
 	}
 
 	if baseFee != nil && txData.GetGasFeeCap().Cmp(baseFee) < 0 {
-<<<<<<< HEAD
-		return nil, 0, errorsmod.Wrapf(errortypes.ErrInsufficientFee,
-=======
 		return nil, errorsmod.Wrapf(errortypes.ErrInsufficientFee,
->>>>>>> eb3cc87c
 			"the tx gasfeecap is lower than the tx baseFee: %s (gasfeecap), %s (basefee) ",
 			txData.GetGasFeeCap(),
 			baseFee)
@@ -141,35 +121,7 @@
 	feeAmt := txData.EffectiveFee(baseFee)
 	if feeAmt.Sign() == 0 {
 		// zero fee, no need to deduct
-<<<<<<< HEAD
-		return sdk.Coins{}, 0, nil
-	}
-
-	fees = sdk.Coins{sdk.NewCoin(denom, sdkmath.NewIntFromBigInt(feeAmt))}
-
-	// deduct the full gas cost from the user balance
-	if err := authante.DeductFees(k.bankKeeper, ctx, signerAcc, fees); err != nil {
-		return nil, 0, errorsmod.Wrapf(
-			err,
-			"failed to deduct full gas cost %s from the user %s balance",
-			fees, msgEthTx.From,
-		)
-	}
-
-	// calculate priority based on effective gas price
-	tipPrice := txData.EffectiveGasPrice(baseFee)
-	// if london hardfork is not enabled, tipPrice is the gasPrice
-	if baseFee != nil {
-		tipPrice = new(big.Int).Sub(tipPrice, baseFee)
-	}
-	priorityBig := new(big.Int).Quo(tipPrice, evmtypes.DefaultPriorityReduction.BigInt())
-	if !priorityBig.IsInt64() {
-		priority = math.MaxInt64
-	} else {
-		priority = priorityBig.Int64()
-=======
 		return sdk.Coins{}, nil
->>>>>>> eb3cc87c
 	}
 
 	return sdk.Coins{{Denom: denom, Amount: sdkmath.NewIntFromBigInt(feeAmt)}}, nil
