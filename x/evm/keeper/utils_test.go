--- conflicted
+++ resolved
@@ -1,36 +1,12 @@
 package keeper_test
 
 import (
-	"encoding/json"
 	"math/big"
-	"time"
-
-	"github.com/cosmos/cosmos-sdk/baseapp"
+
+	sdkmath "cosmossdk.io/math"
 	sdk "github.com/cosmos/cosmos-sdk/types"
 	"github.com/ethereum/go-ethereum/common"
-	"github.com/ethereum/go-ethereum/common/hexutil"
 	ethtypes "github.com/ethereum/go-ethereum/core/types"
-<<<<<<< HEAD
-	"github.com/ethereum/go-ethereum/crypto"
-	"github.com/evmos/evmos/v11/server/config"
-	"github.com/evmos/evmos/v11/testutil"
-	"github.com/evmos/evmos/v11/x/evm/statedb"
-	evmtypes "github.com/evmos/evmos/v11/x/evm/types"
-	"github.com/stretchr/testify/require"
-)
-
-func (suite *KeeperTestSuite) EvmDenom() string {
-	ctx := sdk.WrapSDKContext(suite.ctx)
-	rsp, _ := suite.queryClient.Params(ctx, &evmtypes.QueryParamsRequest{})
-	return rsp.Params.EvmDenom
-}
-
-// Commit and begin new block
-func (suite *KeeperTestSuite) Commit() {
-	var err error
-	suite.ctx, err = testutil.Commit(suite.ctx, suite.app, 0*time.Second, nil)
-	suite.Require().NoError(err)
-=======
 	ethparams "github.com/ethereum/go-ethereum/params"
 	"github.com/evmos/ethermint/x/evm/keeper"
 	evmtypes "github.com/evmos/ethermint/x/evm/types"
@@ -266,73 +242,16 @@
 				sdkmath.NewIntFromBigInt(acct.Balance),
 				txData,
 			)
->>>>>>> eb3cc87c
-
-	queryHelper := baseapp.NewQueryServerTestHelper(suite.ctx, suite.app.InterfaceRegistry())
-	evmtypes.RegisterQueryServer(queryHelper, suite.app.EvmKeeper)
-	suite.queryClient = evmtypes.NewQueryClient(queryHelper)
+
+			if tc.expectPass {
+				suite.Require().NoError(err, "valid test %d failed", i)
+			} else {
+				suite.Require().Error(err, "invalid test %d passed", i)
+			}
+		})
+	}
 }
 
-<<<<<<< HEAD
-func (suite *KeeperTestSuite) StateDB() *statedb.StateDB {
-	return statedb.New(suite.ctx, suite.app.EvmKeeper, statedb.NewEmptyTxConfig(common.BytesToHash(suite.ctx.HeaderHash().Bytes())))
-}
-
-// DeployTestContract deploy a test erc20 contract and returns the contract address
-func (suite *KeeperTestSuite) DeployTestContract(t require.TestingT, owner common.Address, supply *big.Int) common.Address {
-	ctx := sdk.WrapSDKContext(suite.ctx)
-	chainID := suite.app.EvmKeeper.ChainID()
-
-	ctorArgs, err := evmtypes.ERC20Contract.ABI.Pack("", owner, supply)
-	require.NoError(t, err)
-
-	nonce := suite.app.EvmKeeper.GetNonce(suite.ctx, suite.address)
-
-	data := evmtypes.ERC20Contract.Bin
-	data = append(data, ctorArgs...)
-	args, err := json.Marshal(&evmtypes.TransactionArgs{
-		From: &suite.address,
-		Data: (*hexutil.Bytes)(&data),
-	})
-	require.NoError(t, err)
-	res, err := suite.queryClient.EstimateGas(ctx, &evmtypes.EthCallRequest{
-		Args:            args,
-		GasCap:          config.DefaultGasCap,
-		ProposerAddress: suite.ctx.BlockHeader().ProposerAddress,
-	})
-	require.NoError(t, err)
-
-	var erc20DeployTx *evmtypes.MsgEthereumTx
-	if suite.enableFeemarket {
-		ethTxParams := &evmtypes.EvmTxArgs{
-			ChainID:   chainID,
-			Nonce:     nonce,
-			GasLimit:  res.Gas,
-			GasFeeCap: suite.app.FeeMarketKeeper.GetBaseFee(suite.ctx),
-			GasTipCap: big.NewInt(1),
-			Input:     data,
-			Accesses:  &ethtypes.AccessList{},
-		}
-		erc20DeployTx = evmtypes.NewTx(ethTxParams)
-	} else {
-		ethTxParams := &evmtypes.EvmTxArgs{
-			ChainID:  chainID,
-			Nonce:    nonce,
-			GasLimit: res.Gas,
-			Input:    data,
-		}
-		erc20DeployTx = evmtypes.NewTx(ethTxParams)
-	}
-
-	erc20DeployTx.From = suite.address.Hex()
-	err = erc20DeployTx.Sign(ethtypes.LatestSignerForChainID(chainID), suite.signer)
-	require.NoError(t, err)
-	rsp, err := suite.app.EvmKeeper.EthereumTx(ctx, erc20DeployTx)
-	require.NoError(t, err)
-	require.Empty(t, rsp.VmError)
-	return crypto.CreateAddress(suite.address, nonce)
-}
-=======
 // TestVerifyFeeAndDeductTxCostsFromUserBalance is a test method for both the VerifyFee
 // function and the DeductTxCostsFromUserBalance method.
 //
@@ -553,101 +472,9 @@
 
 			tx := evmtypes.NewTx(zeroInt.BigInt(), 1, &suite.address, amount, tc.gasLimit, gasPrice, gasFeeCap, gasTipCap, nil, tc.accessList)
 			tx.From = tc.from
->>>>>>> eb3cc87c
-
-func (suite *KeeperTestSuite) TransferERC20Token(t require.TestingT, contractAddr, from, to common.Address, amount *big.Int) *evmtypes.MsgEthereumTx {
-	ctx := sdk.WrapSDKContext(suite.ctx)
-	chainID := suite.app.EvmKeeper.ChainID()
-
-	transferData, err := evmtypes.ERC20Contract.ABI.Pack("transfer", to, amount)
-	require.NoError(t, err)
-	args, err := json.Marshal(&evmtypes.TransactionArgs{To: &contractAddr, From: &from, Data: (*hexutil.Bytes)(&transferData)})
-	require.NoError(t, err)
-	res, err := suite.queryClient.EstimateGas(ctx, &evmtypes.EthCallRequest{
-		Args:            args,
-		GasCap:          25_000_000,
-		ProposerAddress: suite.ctx.BlockHeader().ProposerAddress,
-	})
-	require.NoError(t, err)
-
-	nonce := suite.app.EvmKeeper.GetNonce(suite.ctx, suite.address)
-
-	var ercTransferTx *evmtypes.MsgEthereumTx
-	if suite.enableFeemarket {
-		ethTxParams := &evmtypes.EvmTxArgs{
-			ChainID:   chainID,
-			Nonce:     nonce,
-			To:        &contractAddr,
-			GasLimit:  res.Gas,
-			GasFeeCap: suite.app.FeeMarketKeeper.GetBaseFee(suite.ctx),
-			GasTipCap: big.NewInt(1),
-			Input:     transferData,
-			Accesses:  &ethtypes.AccessList{},
-		}
-		ercTransferTx = evmtypes.NewTx(ethTxParams)
-	} else {
-		ethTxParams := &evmtypes.EvmTxArgs{
-			ChainID:  chainID,
-			Nonce:    nonce,
-			To:       &contractAddr,
-			GasLimit: res.Gas,
-			Input:    transferData,
-		}
-		ercTransferTx = evmtypes.NewTx(ethTxParams)
-	}
-
-<<<<<<< HEAD
-	ercTransferTx.From = suite.address.Hex()
-	err = ercTransferTx.Sign(ethtypes.LatestSignerForChainID(chainID), suite.signer)
-	require.NoError(t, err)
-	rsp, err := suite.app.EvmKeeper.EthereumTx(ctx, ercTransferTx)
-	require.NoError(t, err)
-	require.Empty(t, rsp.VmError)
-	return ercTransferTx
-}
-
-// DeployTestMessageCall deploy a test erc20 contract and returns the contract address
-func (suite *KeeperTestSuite) DeployTestMessageCall(t require.TestingT) common.Address {
-	ctx := sdk.WrapSDKContext(suite.ctx)
-	chainID := suite.app.EvmKeeper.ChainID()
-
-	data := evmtypes.TestMessageCall.Bin
-	args, err := json.Marshal(&evmtypes.TransactionArgs{
-		From: &suite.address,
-		Data: (*hexutil.Bytes)(&data),
-	})
-	require.NoError(t, err)
-
-	res, err := suite.queryClient.EstimateGas(ctx, &evmtypes.EthCallRequest{
-		Args:            args,
-		GasCap:          config.DefaultGasCap,
-		ProposerAddress: suite.ctx.BlockHeader().ProposerAddress,
-	})
-	require.NoError(t, err)
-
-	nonce := suite.app.EvmKeeper.GetNonce(suite.ctx, suite.address)
-
-	var erc20DeployTx *evmtypes.MsgEthereumTx
-	if suite.enableFeemarket {
-		ethTxParams := &evmtypes.EvmTxArgs{
-			ChainID:   chainID,
-			Nonce:     nonce,
-			GasLimit:  res.Gas,
-			Input:     data,
-			GasFeeCap: suite.app.FeeMarketKeeper.GetBaseFee(suite.ctx),
-			Accesses:  &ethtypes.AccessList{},
-			GasTipCap: big.NewInt(1),
-		}
-		erc20DeployTx = evmtypes.NewTx(ethTxParams)
-	} else {
-		ethTxParams := &evmtypes.EvmTxArgs{
-			ChainID:  chainID,
-			Nonce:    nonce,
-			GasLimit: res.Gas,
-			Input:    data,
-		}
-		erc20DeployTx = evmtypes.NewTx(ethTxParams)
-=======
+
+			txData, _ := evmtypes.UnpackTxData(tx.Data)
+
 			evmParams := suite.app.EvmKeeper.GetParams(suite.ctx)
 			ethCfg := evmParams.GetChainConfig().EthereumConfig(nil)
 			baseFee := suite.app.EvmKeeper.GetBaseFee(suite.ctx, ethCfg)
@@ -687,14 +514,6 @@
 				suite.Require().Error(err, "invalid test %d passed - '%s'", i, tc.name)
 			}
 		})
->>>>>>> eb3cc87c
 	}
-
-	erc20DeployTx.From = suite.address.Hex()
-	err = erc20DeployTx.Sign(ethtypes.LatestSignerForChainID(chainID), suite.signer)
-	require.NoError(t, err)
-	rsp, err := suite.app.EvmKeeper.EthereumTx(ctx, erc20DeployTx)
-	require.NoError(t, err)
-	require.Empty(t, rsp.VmError)
-	return crypto.CreateAddress(suite.address, nonce)
+	suite.enableFeemarket = false // reset flag
 }