package keeper_test

import (
	"fmt"
	"math"
	"math/big"

	codectypes "github.com/cosmos/cosmos-sdk/codec/types"
	sdk "github.com/cosmos/cosmos-sdk/types"
	stakingtypes "github.com/cosmos/cosmos-sdk/x/staking/types"
	"github.com/ethereum/go-ethereum/common"
	"github.com/ethereum/go-ethereum/core"
	ethtypes "github.com/ethereum/go-ethereum/core/types"
	"github.com/ethereum/go-ethereum/params"
	"github.com/evmos/ethermint/tests"
	"github.com/evmos/ethermint/x/evm/keeper"
	"github.com/evmos/ethermint/x/evm/statedb"
	"github.com/evmos/ethermint/x/evm/types"
	"github.com/tendermint/tendermint/crypto/tmhash"
	tmproto "github.com/tendermint/tendermint/proto/tendermint/types"
	tmtypes "github.com/tendermint/tendermint/types"
)

func (suite *KeeperTestSuite) TestGetHashFn() {
	header := suite.ctx.BlockHeader()
	h, _ := tmtypes.HeaderFromProto(&header)
	hash := h.Hash()

	testCases := []struct {
		msg      string
		height   uint64
		malleate func()
		expHash  common.Hash
	}{
		{
			"case 1.1: context hash cached",
			uint64(suite.ctx.BlockHeight()),
			func() {
				suite.ctx = suite.ctx.WithHeaderHash(tmhash.Sum([]byte("header")))
			},
			common.BytesToHash(tmhash.Sum([]byte("header"))),
		},
		{
			"case 1.2: failed to cast Tendermint header",
			uint64(suite.ctx.BlockHeight()),
			func() {
				header := tmproto.Header{}
				header.Height = suite.ctx.BlockHeight()
				suite.ctx = suite.ctx.WithBlockHeader(header)
			},
			common.Hash{},
		},
		{
			"case 1.3: hash calculated from Tendermint header",
			uint64(suite.ctx.BlockHeight()),
			func() {
				suite.ctx = suite.ctx.WithBlockHeader(header)
			},
			common.BytesToHash(hash),
		},
		{
			"case 2.1: height lower than current one, hist info not found",
			1,
			func() {
				suite.ctx = suite.ctx.WithBlockHeight(10)
			},
			common.Hash{},
		},
		{
			"case 2.2: height lower than current one, invalid hist info header",
			1,
			func() {
				suite.app.StakingKeeper.SetHistoricalInfo(suite.ctx, 1, &stakingtypes.HistoricalInfo{})
				suite.ctx = suite.ctx.WithBlockHeight(10)
			},
			common.Hash{},
		},
		{
			"case 2.3: height lower than current one, calculated from hist info header",
			1,
			func() {
				histInfo := &stakingtypes.HistoricalInfo{
					Header: header,
				}
				suite.app.StakingKeeper.SetHistoricalInfo(suite.ctx, 1, histInfo)
				suite.ctx = suite.ctx.WithBlockHeight(10)
			},
			common.BytesToHash(hash),
		},
		{
			"case 3: height greater than current one",
			200,
			func() {},
			common.Hash{},
		},
	}

	for _, tc := range testCases {
		suite.Run(fmt.Sprintf("Case %s", tc.msg), func() {
			suite.SetupTest() // reset

			tc.malleate()

			hash := suite.app.EvmKeeper.GetHashFn(suite.ctx)(tc.height)
			suite.Require().Equal(tc.expHash, hash)
		})
	}
}

func (suite *KeeperTestSuite) TestGetCoinbaseAddress() {
	valOpAddr := tests.GenerateAddress()

	testCases := []struct {
		msg      string
		malleate func()
		expPass  bool
	}{
		{
			"validator not found",
			func() {
				header := suite.ctx.BlockHeader()
				header.ProposerAddress = []byte{}
				suite.ctx = suite.ctx.WithBlockHeader(header)
			},
			false,
		},
		{
			"success",
			func() {
				valConsAddr, privkey := tests.NewAddrKey()

				pkAny, err := codectypes.NewAnyWithValue(privkey.PubKey())
				suite.Require().NoError(err)

				validator := stakingtypes.Validator{
					OperatorAddress: sdk.ValAddress(valOpAddr.Bytes()).String(),
					ConsensusPubkey: pkAny,
				}

				suite.app.StakingKeeper.SetValidator(suite.ctx, validator)
				err = suite.app.StakingKeeper.SetValidatorByConsAddr(suite.ctx, validator)
				suite.Require().NoError(err)

				header := suite.ctx.BlockHeader()
				header.ProposerAddress = valConsAddr.Bytes()
				suite.ctx = suite.ctx.WithBlockHeader(header)

				_, found := suite.app.StakingKeeper.GetValidatorByConsAddr(suite.ctx, valConsAddr.Bytes())
				suite.Require().True(found)

				suite.Require().NotEmpty(suite.ctx.BlockHeader().ProposerAddress)
			},
			true,
		},
	}

	for _, tc := range testCases {
		suite.Run(fmt.Sprintf("Case %s", tc.msg), func() {
			suite.SetupTest() // reset

			tc.malleate()
			proposerAddress := suite.ctx.BlockHeader().ProposerAddress
			coinbase, err := suite.app.EvmKeeper.GetCoinbaseAddress(suite.ctx, sdk.ConsAddress(proposerAddress))
			if tc.expPass {
				suite.Require().NoError(err)
				suite.Require().Equal(valOpAddr, coinbase)
			} else {
				suite.Require().Error(err)
			}
		})
	}
}

func (suite *KeeperTestSuite) TestGetEthIntrinsicGas() {
	testCases := []struct {
		name               string
		data               []byte
		accessList         ethtypes.AccessList
		height             int64
		isContractCreation bool
		noError            bool
		expGas             uint64
	}{
		{
			"no data, no accesslist, not contract creation, not homestead, not istanbul",
			nil,
			nil,
			1,
			false,
			true,
			params.TxGas,
		},
		{
			"with one zero data, no accesslist, not contract creation, not homestead, not istanbul",
			[]byte{0},
			nil,
			1,
			false,
			true,
			params.TxGas + params.TxDataZeroGas*1,
		},
		{
			"with one non zero data, no accesslist, not contract creation, not homestead, not istanbul",
			[]byte{1},
			nil,
			1,
			true,
			true,
			params.TxGas + params.TxDataNonZeroGasFrontier*1,
		},
		{
			"no data, one accesslist, not contract creation, not homestead, not istanbul",
			nil,
			[]ethtypes.AccessTuple{
				{},
			},
			1,
			false,
			true,
			params.TxGas + params.TxAccessListAddressGas,
		},
		{
			"no data, one accesslist with one storageKey, not contract creation, not homestead, not istanbul",
			nil,
			[]ethtypes.AccessTuple{
				{StorageKeys: make([]common.Hash, 1)},
			},
			1,
			false,
			true,
			params.TxGas + params.TxAccessListAddressGas + params.TxAccessListStorageKeyGas*1,
		},
		{
			"no data, no accesslist, is contract creation, is homestead, not istanbul",
			nil,
			nil,
			2,
			true,
			true,
			params.TxGasContractCreation,
		},
		{
			"with one zero data, no accesslist, not contract creation, is homestead, is istanbul",
			[]byte{1},
			nil,
			3,
			false,
			true,
			params.TxGas + params.TxDataNonZeroGasEIP2028*1,
		},
	}

	for _, tc := range testCases {
		suite.Run(fmt.Sprintf("Case %s", tc.name), func() {
			suite.SetupTest() // reset

			params := suite.app.EvmKeeper.GetParams(suite.ctx)
			ethCfg := params.ChainConfig.EthereumConfig(suite.app.EvmKeeper.ChainID())
			ethCfg.HomesteadBlock = big.NewInt(2)
			ethCfg.IstanbulBlock = big.NewInt(3)
			signer := ethtypes.LatestSignerForChainID(suite.app.EvmKeeper.ChainID())

			suite.ctx = suite.ctx.WithBlockHeight(tc.height)

			nonce := suite.app.EvmKeeper.GetNonce(suite.ctx, suite.address)
			m, err := newNativeMessage(
				nonce,
				suite.ctx.BlockHeight(),
				suite.address,
				ethCfg,
				suite.signer,
				signer,
				ethtypes.AccessListTxType,
				tc.data,
				tc.accessList,
			)
			suite.Require().NoError(err)

			gas, err := suite.app.EvmKeeper.GetEthIntrinsicGas(suite.ctx, m, ethCfg, tc.isContractCreation)
			if tc.noError {
				suite.Require().NoError(err)
			} else {
				suite.Require().Error(err)
			}

			suite.Require().Equal(tc.expGas, gas)
		})
	}
}

func (suite *KeeperTestSuite) TestGasToRefund() {
	testCases := []struct {
		name           string
		gasconsumed    uint64
		refundQuotient uint64
		expGasRefund   uint64
		expPanic       bool
	}{
		{
			"gas refund 5",
			5,
			1,
			5,
			false,
		},
		{
			"gas refund 10",
			10,
			1,
			10,
			false,
		},
		{
			"gas refund availableRefund",
			11,
			1,
			10,
			false,
		},
		{
			"gas refund quotient 0",
			11,
			0,
			0,
			true,
		},
	}

	for _, tc := range testCases {
		suite.Run(fmt.Sprintf("Case %s", tc.name), func() {
			suite.mintFeeCollector = true
			suite.SetupTest() // reset
			vmdb := suite.StateDB()
			vmdb.AddRefund(10)

			if tc.expPanic {
				panicF := func() {
					keeper.GasToRefund(vmdb.GetRefund(), tc.gasconsumed, tc.refundQuotient)
				}
				suite.Require().Panics(panicF)
			} else {
				gr := keeper.GasToRefund(vmdb.GetRefund(), tc.gasconsumed, tc.refundQuotient)
				suite.Require().Equal(tc.expGasRefund, gr)
			}
		})
	}
	suite.mintFeeCollector = false
}

func (suite *KeeperTestSuite) TestRefundGas() {
	var (
		m   core.Message
		err error
	)

	testCases := []struct {
		name           string
		leftoverGas    uint64
		refundQuotient uint64
		noError        bool
		expGasRefund   uint64
		malleate       func()
	}{
		{
			name:           "leftoverGas more than tx gas limit",
			leftoverGas:    params.TxGas + 1,
			refundQuotient: params.RefundQuotient,
			noError:        false,
			expGasRefund:   params.TxGas + 1,
		},
		{
			name:           "leftoverGas equal to tx gas limit, insufficient fee collector account",
			leftoverGas:    params.TxGas,
			refundQuotient: params.RefundQuotient,
			noError:        true,
			expGasRefund:   0,
		},
		{
			name:           "leftoverGas less than to tx gas limit",
			leftoverGas:    params.TxGas - 1,
			refundQuotient: params.RefundQuotient,
			noError:        true,
			expGasRefund:   0,
		},
		{
			name:           "no leftoverGas, refund half used gas ",
			leftoverGas:    0,
			refundQuotient: params.RefundQuotient,
			noError:        true,
			expGasRefund:   params.TxGas / params.RefundQuotient,
		},
		{
			name:           "invalid Gas value in msg",
			leftoverGas:    0,
			refundQuotient: params.RefundQuotient,
			noError:        false,
			expGasRefund:   params.TxGas,
			malleate: func() {
				keeperParams := suite.app.EvmKeeper.GetParams(suite.ctx)
				m, err = suite.createContractGethMsg(
					suite.StateDB().GetNonce(suite.address),
					ethtypes.LatestSignerForChainID(suite.app.EvmKeeper.ChainID()),
					keeperParams.ChainConfig.EthereumConfig(suite.app.EvmKeeper.ChainID()),
					big.NewInt(-100),
				)
				suite.Require().NoError(err)
			},
		},
	}

	for _, tc := range testCases {
		suite.Run(fmt.Sprintf("Case %s", tc.name), func() {
			suite.mintFeeCollector = true
			suite.SetupTest() // reset

			keeperParams := suite.app.EvmKeeper.GetParams(suite.ctx)
			ethCfg := keeperParams.ChainConfig.EthereumConfig(suite.app.EvmKeeper.ChainID())
			signer := ethtypes.LatestSignerForChainID(suite.app.EvmKeeper.ChainID())
			vmdb := suite.StateDB()

			m, err = newNativeMessage(
				vmdb.GetNonce(suite.address),
				suite.ctx.BlockHeight(),
				suite.address,
				ethCfg,
				suite.signer,
				signer,
				ethtypes.AccessListTxType,
				nil,
				nil,
			)
			suite.Require().NoError(err)

			vmdb.AddRefund(params.TxGas)

			if tc.leftoverGas > m.Gas() {
				return
			}

			if tc.malleate != nil {
				tc.malleate()
			}

			gasUsed := m.Gas() - tc.leftoverGas
			refund := keeper.GasToRefund(vmdb.GetRefund(), gasUsed, tc.refundQuotient)
			suite.Require().Equal(tc.expGasRefund, refund)

			err = suite.app.EvmKeeper.RefundGas(suite.ctx, m, refund, "aphoton")
			if tc.noError {
				suite.Require().NoError(err)
			} else {
				suite.Require().Error(err)
			}
		})
	}
	suite.mintFeeCollector = false
}

func (suite *KeeperTestSuite) TestResetGasMeterAndConsumeGas() {
	testCases := []struct {
		name        string
		gasConsumed uint64
		gasUsed     uint64
		expPanic    bool
	}{
		{
			"gas consumed 5, used 5",
			5,
			5,
			false,
		},
		{
			"gas consumed 5, used 10",
			5,
			10,
			false,
		},
		{
			"gas consumed 10, used 10",
			10,
			10,
			false,
		},
		{
			"gas consumed 11, used 10, NegativeGasConsumed panic",
			11,
			10,
			true,
		},
		{
			"gas consumed 1, used 10, overflow panic",
			1,
			math.MaxUint64,
			true,
		},
	}

	for _, tc := range testCases {
		suite.Run(fmt.Sprintf("Case %s", tc.name), func() {
			suite.SetupTest() // reset

			panicF := func() {
				gm := sdk.NewGasMeter(10)
				gm.ConsumeGas(tc.gasConsumed, "")
				ctx := suite.ctx.WithGasMeter(gm)
				suite.app.EvmKeeper.ResetGasMeterAndConsumeGas(ctx, tc.gasUsed)
			}

			if tc.expPanic {
				suite.Require().Panics(panicF)
			} else {
				suite.Require().NotPanics(panicF)
			}
		})
	}
}

func (suite *KeeperTestSuite) TestEVMConfig() {
	proposerAddress := suite.ctx.BlockHeader().ProposerAddress
<<<<<<< HEAD
	cfg, err := suite.app.EvmKeeper.EVMConfig(suite.ctx, proposerAddress)
=======
	cfg, err := suite.app.EvmKeeper.EVMConfig(suite.ctx, proposerAddress, big.NewInt(9000))
>>>>>>> eb3cc87c
	suite.Require().NoError(err)
	suite.Require().Equal(types.DefaultParams(), cfg.Params)
	// london hardfork is enabled by default
	suite.Require().Equal(big.NewInt(0), cfg.BaseFee)
	suite.Require().Equal(suite.address, cfg.CoinBase)
	suite.Require().Equal(types.DefaultParams().ChainConfig.EthereumConfig(big.NewInt(9000)), cfg.ChainConfig)
}

func (suite *KeeperTestSuite) TestContractDeployment() {
	contractAddress := suite.DeployTestContract(suite.T(), suite.address, big.NewInt(10000000000000))
	db := suite.StateDB()
	suite.Require().Greater(db.GetCodeSize(contractAddress), 0)
}

func (suite *KeeperTestSuite) TestApplyMessage() {
	expectedGasUsed := params.TxGas
	var msg core.Message

	proposerAddress := suite.ctx.BlockHeader().ProposerAddress
<<<<<<< HEAD
	config, err := suite.app.EvmKeeper.EVMConfig(suite.ctx, proposerAddress)
=======
	config, err := suite.app.EvmKeeper.EVMConfig(suite.ctx, proposerAddress, big.NewInt(9000))
>>>>>>> eb3cc87c
	suite.Require().NoError(err)

	keeperParams := suite.app.EvmKeeper.GetParams(suite.ctx)
	chainCfg := keeperParams.ChainConfig.EthereumConfig(suite.app.EvmKeeper.ChainID())
	signer := ethtypes.LatestSignerForChainID(suite.app.EvmKeeper.ChainID())
	tracer := suite.app.EvmKeeper.Tracer(suite.ctx, msg, config.ChainConfig)
	vmdb := suite.StateDB()

	msg, err = newNativeMessage(
		vmdb.GetNonce(suite.address),
		suite.ctx.BlockHeight(),
		suite.address,
		chainCfg,
		suite.signer,
		signer,
		ethtypes.AccessListTxType,
		nil,
		nil,
	)
	suite.Require().NoError(err)

	res, err := suite.app.EvmKeeper.ApplyMessage(suite.ctx, msg, tracer, true)

	suite.Require().NoError(err)
	suite.Require().Equal(expectedGasUsed, res.GasUsed)
	suite.Require().False(res.Failed())
}

func (suite *KeeperTestSuite) TestApplyMessageWithConfig() {
	var (
		msg             core.Message
		err             error
		expectedGasUsed uint64
<<<<<<< HEAD
		config          *types.EVMConfig
=======
		config          *statedb.EVMConfig
>>>>>>> eb3cc87c
		keeperParams    types.Params
		signer          ethtypes.Signer
		vmdb            *statedb.StateDB
		txConfig        statedb.TxConfig
		chainCfg        *params.ChainConfig
	)

	testCases := []struct {
		name     string
		malleate func()
		expErr   bool
	}{
		{
			"messsage applied ok",
			func() {
				msg, err = newNativeMessage(
					vmdb.GetNonce(suite.address),
					suite.ctx.BlockHeight(),
					suite.address,
					chainCfg,
					suite.signer,
					signer,
					ethtypes.AccessListTxType,
					nil,
					nil,
				)
				suite.Require().NoError(err)
			},
			false,
		},
		{
			"call contract tx with config param EnableCall = false",
			func() {
				config.Params.EnableCall = false
				msg, err = newNativeMessage(
					vmdb.GetNonce(suite.address),
					suite.ctx.BlockHeight(),
					suite.address,
					chainCfg,
					suite.signer,
					signer,
					ethtypes.AccessListTxType,
					nil,
					nil,
				)
				suite.Require().NoError(err)
			},
			true,
		},
		{
			"create contract tx with config param EnableCreate = false",
			func() {
				msg, err = suite.createContractGethMsg(vmdb.GetNonce(suite.address), signer, chainCfg, big.NewInt(1))
				suite.Require().NoError(err)
				config.Params.EnableCreate = false
			},
			true,
		},
	}

	for _, tc := range testCases {
		suite.Run(fmt.Sprintf("Case %s", tc.name), func() {
			suite.SetupTest()
			expectedGasUsed = params.TxGas

			proposerAddress := suite.ctx.BlockHeader().ProposerAddress
<<<<<<< HEAD
			config, err = suite.app.EvmKeeper.EVMConfig(suite.ctx, proposerAddress)
=======
			config, err = suite.app.EvmKeeper.EVMConfig(suite.ctx, proposerAddress, big.NewInt(9000))
>>>>>>> eb3cc87c
			suite.Require().NoError(err)

			keeperParams = suite.app.EvmKeeper.GetParams(suite.ctx)
			chainCfg = keeperParams.ChainConfig.EthereumConfig(suite.app.EvmKeeper.ChainID())
			signer = ethtypes.LatestSignerForChainID(suite.app.EvmKeeper.ChainID())
			vmdb = suite.StateDB()
			txConfig = suite.app.EvmKeeper.TxConfig(suite.ctx, common.Hash{})

			tc.malleate()
			res, err := suite.app.EvmKeeper.ApplyMessageWithConfig(suite.ctx, msg, nil, true, config, txConfig)

			if tc.expErr {
				suite.Require().Error(err)
				return
			}

			suite.Require().NoError(err)
			suite.Require().False(res.Failed())
			suite.Require().Equal(expectedGasUsed, res.GasUsed)
		})
	}
<<<<<<< HEAD

}

func (suite *KeeperTestSuite) createContractGethMsg(nonce uint64, signer ethtypes.Signer, cfg *params.ChainConfig, gasPrice *big.Int) (core.Message, error) {

	ethMsg, err := suite.createContractMsgTx(nonce, signer, cfg, gasPrice)

=======
}

func (suite *KeeperTestSuite) createContractGethMsg(nonce uint64, signer ethtypes.Signer, cfg *params.ChainConfig, gasPrice *big.Int) (core.Message, error) {
	ethMsg, err := suite.createContractMsgTx(nonce, signer, cfg, gasPrice)
>>>>>>> eb3cc87c
	if err != nil {
		return nil, err
	}

	msgSigner := ethtypes.MakeSigner(cfg, big.NewInt(suite.ctx.BlockHeight()))
	return ethMsg.AsMessage(msgSigner, nil)
}

func (suite *KeeperTestSuite) createContractMsgTx(nonce uint64, signer ethtypes.Signer, cfg *params.ChainConfig, gasPrice *big.Int) (*types.MsgEthereumTx, error) {
<<<<<<< HEAD

=======
>>>>>>> eb3cc87c
	contractCreateTx := &ethtypes.AccessListTx{
		GasPrice: gasPrice,
		Gas:      params.TxGasContractCreation,
		To:       nil,
		Data:     []byte("contract_data"),
		Nonce:    nonce,
	}
	ethTx := ethtypes.NewTx(contractCreateTx)
	ethMsg := &types.MsgEthereumTx{}
	ethMsg.FromEthereumTx(ethTx)
	ethMsg.From = suite.address.Hex()

	return ethMsg, ethMsg.Sign(signer, suite.signer)
}

func (suite *KeeperTestSuite) TestGetProposerAddress() {
	var a sdk.ConsAddress
	address := sdk.ConsAddress(suite.address.Bytes())
	proposerAddress := sdk.ConsAddress(suite.ctx.BlockHeader().ProposerAddress)
	testCases := []struct {
		msg    string
		adr    sdk.ConsAddress
		expAdr sdk.ConsAddress
	}{
		{
			"proposer address provided",
			address,
			address,
		},
		{
			"nil proposer address provided",
			nil,
			proposerAddress,
		},
		{
			"typed nil proposer address provided",
			a,
			proposerAddress,
		},
	}
	for _, tc := range testCases {
		suite.Run(fmt.Sprintf("Case %s", tc.msg), func() {
			suite.Require().Equal(tc.expAdr, keeper.GetProposerAddress(suite.ctx, tc.adr))
		})
	}
}<|MERGE_RESOLUTION|>--- conflicted
+++ resolved
@@ -517,11 +517,7 @@
 
 func (suite *KeeperTestSuite) TestEVMConfig() {
 	proposerAddress := suite.ctx.BlockHeader().ProposerAddress
-<<<<<<< HEAD
-	cfg, err := suite.app.EvmKeeper.EVMConfig(suite.ctx, proposerAddress)
-=======
 	cfg, err := suite.app.EvmKeeper.EVMConfig(suite.ctx, proposerAddress, big.NewInt(9000))
->>>>>>> eb3cc87c
 	suite.Require().NoError(err)
 	suite.Require().Equal(types.DefaultParams(), cfg.Params)
 	// london hardfork is enabled by default
@@ -541,11 +537,7 @@
 	var msg core.Message
 
 	proposerAddress := suite.ctx.BlockHeader().ProposerAddress
-<<<<<<< HEAD
-	config, err := suite.app.EvmKeeper.EVMConfig(suite.ctx, proposerAddress)
-=======
 	config, err := suite.app.EvmKeeper.EVMConfig(suite.ctx, proposerAddress, big.NewInt(9000))
->>>>>>> eb3cc87c
 	suite.Require().NoError(err)
 
 	keeperParams := suite.app.EvmKeeper.GetParams(suite.ctx)
@@ -579,11 +571,7 @@
 		msg             core.Message
 		err             error
 		expectedGasUsed uint64
-<<<<<<< HEAD
-		config          *types.EVMConfig
-=======
 		config          *statedb.EVMConfig
->>>>>>> eb3cc87c
 		keeperParams    types.Params
 		signer          ethtypes.Signer
 		vmdb            *statedb.StateDB
@@ -650,11 +638,7 @@
 			expectedGasUsed = params.TxGas
 
 			proposerAddress := suite.ctx.BlockHeader().ProposerAddress
-<<<<<<< HEAD
-			config, err = suite.app.EvmKeeper.EVMConfig(suite.ctx, proposerAddress)
-=======
 			config, err = suite.app.EvmKeeper.EVMConfig(suite.ctx, proposerAddress, big.NewInt(9000))
->>>>>>> eb3cc87c
 			suite.Require().NoError(err)
 
 			keeperParams = suite.app.EvmKeeper.GetParams(suite.ctx)
@@ -676,20 +660,10 @@
 			suite.Require().Equal(expectedGasUsed, res.GasUsed)
 		})
 	}
-<<<<<<< HEAD
-
-}
-
-func (suite *KeeperTestSuite) createContractGethMsg(nonce uint64, signer ethtypes.Signer, cfg *params.ChainConfig, gasPrice *big.Int) (core.Message, error) {
-
-	ethMsg, err := suite.createContractMsgTx(nonce, signer, cfg, gasPrice)
-
-=======
 }
 
 func (suite *KeeperTestSuite) createContractGethMsg(nonce uint64, signer ethtypes.Signer, cfg *params.ChainConfig, gasPrice *big.Int) (core.Message, error) {
 	ethMsg, err := suite.createContractMsgTx(nonce, signer, cfg, gasPrice)
->>>>>>> eb3cc87c
 	if err != nil {
 		return nil, err
 	}
@@ -699,10 +673,6 @@
 }
 
 func (suite *KeeperTestSuite) createContractMsgTx(nonce uint64, signer ethtypes.Signer, cfg *params.ChainConfig, gasPrice *big.Int) (*types.MsgEthereumTx, error) {
-<<<<<<< HEAD
-
-=======
->>>>>>> eb3cc87c
 	contractCreateTx := &ethtypes.AccessListTx{
 		GasPrice: gasPrice,
 		Gas:      params.TxGasContractCreation,
