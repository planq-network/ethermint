--- conflicted
+++ resolved
@@ -540,12 +540,8 @@
 			"enough balance",
 			func() {
 				args = types.TransactionArgs{To: &common.Address{}, From: &suite.address, Value: (*hexutil.Big)(big.NewInt(100))}
-<<<<<<< HEAD
-			}, false, 0, false},
-=======
 			}, false, 0, false,
 		},
->>>>>>> eb3cc87c
 		// should success, because gas limit lower than 21000 is ignored
 		{
 			"gas exceed allowance",
@@ -893,21 +889,6 @@
 			expPass: false,
 		},
 		{
-<<<<<<< HEAD
-			msg: "trace config - Execution Timeout",
-			malleate: func() {
-				traceConfig = &types.TraceConfig{
-					DisableStack:   true,
-					DisableStorage: true,
-					EnableMemory:   false,
-					Timeout:        "0s",
-				}
-			},
-			expPass: false,
-		},
-		{
-=======
->>>>>>> eb3cc87c
 			msg: "default tracer with contract creation tx as predecessor but 'create' param disabled",
 			malleate: func() {
 				traceConfig = nil
@@ -920,15 +901,6 @@
 				chainID := suite.app.EvmKeeper.ChainID()
 				nonce := suite.app.EvmKeeper.GetNonce(suite.ctx, suite.address)
 				data := types.ERC20Contract.Bin
-<<<<<<< HEAD
-				ethTxParams := &types.EvmTxArgs{
-					ChainID:  chainID,
-					Nonce:    nonce,
-					GasLimit: ethparams.TxGasContractCreation,
-					Input:    data,
-				}
-				contractTx := types.NewTx(ethTxParams)
-=======
 				contractTx := types.NewTxContract(
 					chainID,
 					nonce,
@@ -939,7 +911,6 @@
 					data, // input
 					nil,  // accesses
 				)
->>>>>>> eb3cc87c
 
 				predecessors = append(predecessors, contractTx)
 				suite.Commit()
@@ -951,8 +922,6 @@
 			expPass:       true,
 			traceResponse: "{\"gas\":34828,\"failed\":false,\"returnValue\":\"0000000000000000000000000000000000000000000000000000000000000001\",\"structLogs\":[{\"pc\":0,\"op\":\"PUSH1\",\"gas\":",
 		},
-<<<<<<< HEAD
-=======
 		{
 			msg: "invalid chain id",
 			malleate: func() {
@@ -963,7 +932,6 @@
 			},
 			expPass: false,
 		},
->>>>>>> eb3cc87c
 	}
 
 	for _, tc := range testCases {
@@ -1127,9 +1095,6 @@
 				}
 			},
 			expPass:       true,
-<<<<<<< HEAD
-			traceResponse: "[]",
-=======
 			traceResponse: "[{\"error\":\"rpc error: code = Internal desc = tracer not found\"}]",
 		},
 		{
@@ -1141,7 +1106,6 @@
 			},
 			expPass:       true,
 			traceResponse: "[{\"error\":\"rpc error: code = Internal desc = invalid chain id for signer\"}]",
->>>>>>> eb3cc87c
 		},
 	}
 
@@ -1298,13 +1262,7 @@
 }
 
 func (suite *KeeperTestSuite) TestEthCall() {
-<<<<<<< HEAD
-	var (
-		req *types.EthCallRequest
-	)
-=======
 	var req *types.EthCallRequest
->>>>>>> eb3cc87c
 
 	address := tests.GenerateAddress()
 	suite.Require().Equal(uint64(0), suite.app.EvmKeeper.GetNonce(suite.ctx, address))
@@ -1375,10 +1333,6 @@
 			}
 		})
 	}
-<<<<<<< HEAD
-
-=======
->>>>>>> eb3cc87c
 }
 
 func (suite *KeeperTestSuite) TestEmptyRequest() {
