// Copyright 2021 Evmos Foundation
// This file is part of Evmos' Ethermint library.
//
// The Ethermint library is free software: you can redistribute it and/or modify
// it under the terms of the GNU Lesser General Public License as published by
// the Free Software Foundation, either version 3 of the License, or
// (at your option) any later version.
//
// The Ethermint library is distributed in the hope that it will be useful,
// but WITHOUT ANY WARRANTY; without even the implied warranty of
// MERCHANTABILITY or FITNESS FOR A PARTICULAR PURPOSE. See the
// GNU Lesser General Public License for more details.
//
// You should have received a copy of the GNU Lesser General Public License
// along with the Ethermint library. If not, see https://github.com/evmos/ethermint/blob/main/LICENSE
package keeper

import (
	"math/big"

	"github.com/evmos/ethermint/x/feemarket/types"

	sdk "github.com/cosmos/cosmos-sdk/types"
)

// GetParams returns the total set of fee market parameters.
func (k Keeper) GetParams(ctx sdk.Context) (params types.Params) {
	store := ctx.KVStore(k.storeKey)
	bz := store.Get(types.ParamsKey)
	if len(bz) == 0 {
		var p types.Params
		k.ss.GetParamSetIfExists(ctx, &p)
		return p
	}

	k.cdc.MustUnmarshal(bz, &params)
	return params
}

// SetParams sets the fee market params in a single key
func (k Keeper) SetParams(ctx sdk.Context, params types.Params) error {
	store := ctx.KVStore(k.storeKey)
	bz, err := k.cdc.Marshal(&params)
	if err != nil {
		return err
	}

	store.Set(types.ParamsKey, bz)

	return nil
}

// ----------------------------------------------------------------------------
// Parent Base Fee
// Required by EIP1559 base fee calculation.
// ----------------------------------------------------------------------------

// GetBaseFeeEnabled returns true if base fee is enabled
func (k Keeper) GetBaseFeeEnabled(ctx sdk.Context) bool {
	params := k.GetParams(ctx)
	return !params.NoBaseFee && ctx.BlockHeight() >= params.EnableHeight
}

// GetBaseFee gets the base fee from the store
func (k Keeper) GetBaseFee(ctx sdk.Context) *big.Int {
	params := k.GetParams(ctx)
	if params.NoBaseFee {
		return nil
	}

	baseFee := params.BaseFee.BigInt()
	if baseFee == nil || baseFee.Sign() == 0 {
		// try v1 format
		return k.GetBaseFeeV1(ctx)
	}
<<<<<<< HEAD

=======
>>>>>>> eb3cc87c
	return baseFee
}

// SetBaseFee set's the base fee in the store
func (k Keeper) SetBaseFee(ctx sdk.Context, baseFee *big.Int) {
	params := k.GetParams(ctx)
	params.BaseFee = sdk.NewIntFromBigInt(baseFee)
	err := k.SetParams(ctx, params)
	if err != nil {
		return
	}
}<|MERGE_RESOLUTION|>--- conflicted
+++ resolved
@@ -73,10 +73,6 @@
 		// try v1 format
 		return k.GetBaseFeeV1(ctx)
 	}
-<<<<<<< HEAD
-
-=======
->>>>>>> eb3cc87c
 	return baseFee
 }
 
