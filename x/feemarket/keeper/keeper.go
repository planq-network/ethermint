--- conflicted
+++ resolved
@@ -24,7 +24,6 @@
 	paramstypes "github.com/cosmos/cosmos-sdk/x/params/types"
 	"github.com/tendermint/tendermint/libs/log"
 
-	v010 "github.com/evmos/ethermint/x/feemarket/migrations/v010"
 	"github.com/evmos/ethermint/x/feemarket/types"
 )
 
@@ -117,16 +116,10 @@
 
 // GetBaseFeeV1 get the base fee from v1 version of states.
 // return nil if base fee is not enabled
-<<<<<<< HEAD
-func (k Keeper) GetBaseFeeV1(ctx sdk.Context) *big.Int {
-	store := ctx.KVStore(k.storeKey)
-	bz := store.Get(v010.KeyPrefixBaseFeeV1)
-=======
 // TODO: Figure out if this will be deleted ?
 func (k Keeper) GetBaseFeeV1(ctx sdk.Context) *big.Int {
 	store := ctx.KVStore(k.storeKey)
 	bz := store.Get(KeyPrefixBaseFeeV1)
->>>>>>> eb3cc87c
 	if len(bz) == 0 {
 		return nil
 	}
