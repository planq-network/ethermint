--- conflicted
+++ resolved
@@ -13,9 +13,45 @@
     send_successful_transaction,
     send_transaction,
     w3_wait_for_new_blocks,
-<<<<<<< HEAD
-=======
 )
+
+# Smart contract names
+GREETER_CONTRACT = "Greeter"
+ERC20_CONTRACT = "TestERC20A"
+
+# ChangeGreeting topic from Greeter contract calculated from event signature
+CHANGE_GREETING_TOPIC = Web3.keccak(text="ChangeGreeting(address,string)")
+# ERC-20 Transfer event topic
+TRANSFER_TOPIC = Web3.keccak(text="Transfer(address,address,uint256)")
+
+
+def test_get_logs_by_topic(cluster):
+    w3: Web3 = cluster.w3
+
+    contract, _ = deploy_contract(w3, CONTRACTS["Greeter"])
+
+    topic = Web3.keccak(text="ChangeGreeting(address,string)")
+
+    # with tx
+    tx = contract.functions.setGreeting("world").build_transaction()
+    receipt = send_transaction(w3, tx)
+    assert receipt.status == 1
+
+    # The getLogs method under the hood works as a filter
+    # with the specified topics and a block range.
+    # If the block range is not specified, it defaults
+    # to fromBlock: "latest", toBlock: "latest".
+    # Then, if we make a getLogs call within the same block that the tx
+    # happened, we will get a log in the result. However, if we make the call
+    # one or more blocks later, the result will be an empty array.
+    logs = w3.eth.get_logs({"topics": [topic.hex()]})
+
+    assert len(logs) == 1
+    assert logs[0]["address"] == contract.address
+
+    w3_wait_for_new_blocks(w3, 2)
+    logs = w3.eth.get_logs({"topics": [topic.hex()]})
+    assert len(logs) == 0
 
 
 @pytest.fixture(scope="module")
@@ -34,7 +70,6 @@
 
 @pytest.fixture(
     scope="module", params=["ethermint", "geth", "ethermint-ws", "enable-indexer"]
->>>>>>> eb3cc87c
 )
 def cluster(request, custom_ethermint, ethermint_indexer, geth):
     """
@@ -59,44 +94,6 @@
     w3 = cluster.w3
     assert w3.eth.chain_id == 9000
 
-
-# Smart contract names
-GREETER_CONTRACT = "Greeter"
-ERC20_CONTRACT = "TestERC20A"
-
-# ChangeGreeting topic from Greeter contract calculated from event signature
-CHANGE_GREETING_TOPIC = Web3.keccak(text="ChangeGreeting(address,string)")
-# ERC-20 Transfer event topic
-TRANSFER_TOPIC = Web3.keccak(text="Transfer(address,address,uint256)")
-
-
-def test_get_logs_by_topic(cluster):
-    w3: Web3 = cluster.w3
-
-    contract, _ = deploy_contract(w3, CONTRACTS["Greeter"])
-
-    topic = Web3.keccak(text="ChangeGreeting(address,string)")
-
-    # with tx
-    tx = contract.functions.setGreeting("world").build_transaction()
-    receipt = send_transaction(w3, tx)
-    assert receipt.status == 1
-
-    # The getLogs method under the hood works as a filter
-    # with the specified topics and a block range.
-    # If the block range is not specified, it defaults
-    # to fromBlock: "latest", toBlock: "latest".
-    # Then, if we make a getLogs call within the same block that the tx
-    # happened, we will get a log in the result. However, if we make the call
-    # one or more blocks later, the result will be an empty array.
-    logs = w3.eth.get_logs({"topics": [topic.hex()]})
-
-    assert len(logs) == 1
-    assert logs[0]["address"] == contract.address
-
-    w3_wait_for_new_blocks(w3, 2)
-    logs = w3.eth.get_logs({"topics": [topic.hex()]})
-    assert len(logs) == 0
 
 # Smart contract names
 GREETER_CONTRACT = "Greeter"
