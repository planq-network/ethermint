from web3 import Web3

from .expected_constants import (
    EXPECTED_ACCOUNT_PROOF,
    EXPECTED_FEE_HISTORY,
    EXPECTED_GET_PROOF,
    EXPECTED_GET_STORAGE_AT,
    EXPECTED_GET_TRANSACTION,
    EXPECTED_GET_TRANSACTION_RECEIPT,
    EXPECTED_STORAGE_PROOF,
)
from .utils import (
    ADDRS,
    CONTRACTS,
    KEYS,
    deploy_contract,
    send_transaction,
    w3_wait_for_block,
    w3_wait_for_new_blocks,
)


def test_block(ethermint, geth):
    get_blocks(ethermint, geth, False)
    get_blocks(ethermint, geth, True)


def get_blocks(ethermint_rpc_ws, geth, with_transactions):
    w3: Web3 = ethermint_rpc_ws.w3
    eth_rpc = w3.provider
    geth_rpc = geth.w3.provider
    make_same_rpc_calls(
        eth_rpc, geth_rpc, "eth_getBlockByNumber", ["0x0", with_transactions]
    )

    make_same_rpc_calls(
        eth_rpc, geth_rpc, "eth_getBlockByNumber", ["0x2710", with_transactions]
    )

    ethermint_blk = w3.eth.get_block(1)
    # Get existing block, no transactions
    eth_rsp = eth_rpc.make_request(
        "eth_getBlockByHash", [ethermint_blk["hash"].hex(), with_transactions]
    )
    geth_rsp = geth_rpc.make_request(
        "eth_getBlockByHash",
        [
            "0x124d099a1f435d3a6155e5d157ff1078eaefb742435892677ee5b3cb5e6fa055",
            with_transactions,
        ],
    )
    compare_types(eth_rsp, geth_rsp)

    # Get not existing block
    make_same_rpc_calls(
        eth_rpc,
        geth_rpc,
        "eth_getBlockByHash",
        [
            "0x4e3a3754410177e6937ef1f84bba68ea139e8d1a2258c5f85db9f1cd715a1bdd",
            with_transactions,
        ],
    )

    # Bad call
    make_same_rpc_calls(
        eth_rpc, geth_rpc, "eth_getBlockByHash", ["0", with_transactions]
    )


def test_accounts(ethermint_rpc_ws, geth):
    w3: Web3 = ethermint_rpc_ws.w3
    eth_rpc = w3.provider
    geth_rpc = geth.w3.provider
    make_same_rpc_calls(eth_rpc, geth_rpc, "eth_accounts", [])


def test_syncing(ethermint_rpc_ws, geth):
    w3: Web3 = ethermint_rpc_ws.w3
    eth_rpc = w3.provider
    geth_rpc = geth.w3.provider
    make_same_rpc_calls(eth_rpc, geth_rpc, "eth_syncing", [])


def test_coinbase(ethermint_rpc_ws, geth):
    w3: Web3 = ethermint_rpc_ws.w3
    eth_rpc = w3.provider
    geth_rpc = geth.w3.provider
    make_same_rpc_calls(eth_rpc, geth_rpc, "eth_coinbase", [])


def test_max_priority_fee(ethermint_rpc_ws, geth):
    w3: Web3 = ethermint_rpc_ws.w3
    eth_rpc = w3.provider
    geth_rpc = geth.w3.provider
    make_same_rpc_calls(eth_rpc, geth_rpc, "eth_maxPriorityFeePerGas", [])


def test_gas_price(ethermint_rpc_ws, geth):
    w3: Web3 = ethermint_rpc_ws.w3
    eth_rpc = w3.provider
    geth_rpc = geth.w3.provider
    make_same_rpc_calls(eth_rpc, geth_rpc, "eth_gasPrice", [])


def test_block_number(ethermint_rpc_ws, geth):
    w3: Web3 = ethermint_rpc_ws.w3
    eth_rpc = w3.provider
    geth_rpc = geth.w3.provider
    make_same_rpc_calls(eth_rpc, geth_rpc, "eth_blockNumber", [])


def test_balance(ethermint_rpc_ws, geth):
    w3: Web3 = ethermint_rpc_ws.w3
    eth_rpc = w3.provider
    geth_rpc = geth.w3.provider
    make_same_rpc_calls(
        eth_rpc,
        geth_rpc,
        "eth_getBalance",
        ["0x57f96e6b86cdefdb3d412547816a82e3e0ebf9d2", "latest"],
    )
    make_same_rpc_calls(eth_rpc, geth_rpc, "eth_getBalance", ["0", "latest"])
    make_same_rpc_calls(
        eth_rpc,
        geth_rpc,
        "eth_getBalance",
        ["0x9907a0cf64ec9fbf6ed8fd4971090de88222a9ac", "latest"],
    )
    make_same_rpc_calls(
        eth_rpc,
        geth_rpc,
        "eth_getBalance",
        ["0x57f96e6b86cdefdb3d412547816a82e3e0ebf9d2", "0x0"],
    )
    make_same_rpc_calls(eth_rpc, geth_rpc, "eth_getBalance", ["0", "0x0"])
    make_same_rpc_calls(
        eth_rpc,
        geth_rpc,
        "eth_getBalance",
        ["0x9907a0cf64ec9fbf6ed8fd4971090de88222a9ac", "0x0"],
    )
    make_same_rpc_calls(
        eth_rpc,
        geth_rpc,
        "eth_getBalance",
        ["0x57f96e6b86cdefdb3d412547816a82e3e0ebf9d2", "0x10000"],
    )
    make_same_rpc_calls(eth_rpc, geth_rpc, "eth_getBalance", ["0", "0x10000"])
    make_same_rpc_calls(
        eth_rpc,
        geth_rpc,
        "eth_getBalance",
        ["0x9907a0cf64ec9fbf6ed8fd4971090de88222a9ac", "0x10000"],
    )


def deploy_and_wait(w3, number=1):
    contract, _ = deploy_contract(
        w3,
        CONTRACTS["TestERC20A"],
    )

    w3_wait_for_new_blocks(w3, number)
    return contract


def test_get_storage_at(ethermint_rpc_ws, geth):
    w3: Web3 = ethermint_rpc_ws.w3
    eth_rpc = w3.provider
    geth_rpc = geth.w3.provider
    make_same_rpc_calls(
        eth_rpc,
        geth_rpc,
        "eth_getStorageAt",
        ["0x57f96e6b86cdefdb3d412547816a82e3e0ebf9d2", "0x0", "latest"],
    )

    contract = deploy_and_wait(w3)
    res = eth_rpc.make_request("eth_getStorageAt", [contract.address, "0x0", "latest"])
    compare_types(res["result"], EXPECTED_GET_STORAGE_AT)


def send_tnx(w3, tx_value=10):
    # Do an ethereum transfer
    gas_price = w3.eth.gas_price
    tx = {"to": ADDRS["community"], "value": tx_value, "gasPrice": gas_price}
    return send_transaction(w3, tx, KEYS["validator"])
<<<<<<< HEAD


def send_and_get_hash(w3, tx_value=10):
    return send_tnx(w3, tx_value)["transactionHash"].hex()


=======


def send_and_get_hash(w3, tx_value=10):
    return send_tnx(w3, tx_value)["transactionHash"].hex()


>>>>>>> eb3cc87c
def test_get_proof(ethermint_rpc_ws, geth):
    # on ethermint the proof query will fail for block numbers <= 2
    # so we must wait for several blocks
    w3: Web3 = ethermint_rpc_ws.w3
    eth_rpc = w3.provider
    w3_wait_for_block(w3, 3)
    geth_rpc = geth.w3.provider
    validator = ADDRS["validator"]
    method = "eth_getProof"
    for quantity in ["latest", "0x1024"]:
        res = make_same_rpc_calls(
            eth_rpc,
            geth_rpc,
            method,
            [validator, ["0x0"], quantity],
        )
    res = send_tnx(w3)

    proof = (eth_rpc.make_request(
        method, [validator, ["0x0"], hex(res["blockNumber"])]
    ))["result"]
<<<<<<< HEAD
    res, err = same_types(proof, EXPECTED_GET_PROOF)
    assert res, err
    assert proof["accountProof"], EXPECTED_ACCOUNT_PROOF
    assert proof["storageProof"][0]["proof"], EXPECTED_STORAGE_PROOF

    proof = (geth_rpc.make_request(
        method, [validator, ["0x0"], "latest"]
    ))["result"]
    res, err = same_types(proof, EXPECTED_GET_PROOF)
    assert res, err
=======
    compare_types(proof, EXPECTED_GET_PROOF["result"])
    assert proof["accountProof"], EXPECTED_ACCOUNT_PROOF
    assert proof["storageProof"][0]["proof"], EXPECTED_STORAGE_PROOF

    _ = send_and_get_hash(w3)
    proof = eth_rpc.make_request(
        method, [validator, ["0x0"], "latest"]
    )
    compare_types(proof, EXPECTED_GET_PROOF)
>>>>>>> eb3cc87c


def test_get_code(ethermint_rpc_ws, geth):
    w3: Web3 = ethermint_rpc_ws.w3
    eth_rpc = w3.provider
    geth_rpc = geth.w3.provider
    make_same_rpc_calls(
        eth_rpc,
        geth_rpc,
        "eth_getCode",
        ["0x57f96e6b86cdefdb3d412547816a82e3e0ebf9d2", "latest"],
    )

    # Do an ethereum transfer
    contract = deploy_and_wait(w3)
    code = eth_rpc.make_request("eth_getCode", [contract.address, "latest"])
    expected = {"id": 4, "jsonrpc": "2.0", "result": "0x"}
    compare_types(code, expected)


def test_get_block_transaction_count(ethermint_rpc_ws, geth):
    w3: Web3 = ethermint_rpc_ws.w3
    eth_rpc = w3.provider
    geth_rpc = geth.w3.provider
    make_same_rpc_calls(
        eth_rpc, geth_rpc, "eth_getBlockTransactionCountByNumber", ["0x0"]
    )

    make_same_rpc_calls(
        eth_rpc, geth_rpc, "eth_getBlockTransactionCountByNumber", ["0x1000"]
    )

    tx_hash = send_and_get_hash(w3)

    tx_res = eth_rpc.make_request("eth_getTransactionByHash", [tx_hash])
    block_number = tx_res["result"]["blockNumber"]
    block_hash = tx_res["result"]["blockHash"]
    block_res = eth_rpc.make_request(
        "eth_getBlockTransactionCountByNumber", [block_number]
    )

    expected = {"id": 1, "jsonrpc": "2.0", "result": "0x1"}
    compare_types(block_res, expected)

    make_same_rpc_calls(
        eth_rpc,
        geth_rpc,
        "eth_getBlockTransactionCountByHash",
        ["0x4e3a3754410177e6937ef1f84bba68ea139e8d1a2258c5f85db9f1cd715a1bdd"],
    )
    block_res = eth_rpc.make_request("eth_getBlockTransactionCountByHash", [block_hash])
    expected = {"id": 1, "jsonrpc": "2.0", "result": "0x1"}
    compare_types(block_res, expected)


def test_get_transaction(ethermint_rpc_ws, geth):
    w3: Web3 = ethermint_rpc_ws.w3
    eth_rpc = w3.provider
    geth_rpc = geth.w3.provider
    make_same_rpc_calls(
        eth_rpc,
        geth_rpc,
        "eth_getTransactionByHash",
        ["0x5c504ed432cb51138bcf09aa5e8a410dd4a1e204ef84bfed1be16dfba1b22060"],
    )

    tx_hash = send_and_get_hash(w3)

    tx_res = eth_rpc.make_request("eth_getTransactionByHash", [tx_hash])

    compare_types(EXPECTED_GET_TRANSACTION, tx_res)


def test_get_transaction_receipt(ethermint_rpc_ws, geth):
    w3: Web3 = ethermint_rpc_ws.w3
    eth_rpc = w3.provider
    geth_rpc = geth.w3.provider
    make_same_rpc_calls(
        eth_rpc,
        geth_rpc,
        "eth_getTransactionReceipt",
        ["0x5c504ed432cb51138bcf09aa5e8a410dd4a1e204ef84bfed1be16dfba1b22060"],
    )

    tx_hash = send_and_get_hash(w3)

    tx_res = eth_rpc.make_request("eth_getTransactionReceipt", [tx_hash])
    compare_types(tx_res, EXPECTED_GET_TRANSACTION_RECEIPT)


def test_fee_history(ethermint_rpc_ws, geth):
    w3: Web3 = ethermint_rpc_ws.w3
    eth_rpc = w3.provider
    geth_rpc = geth.w3.provider
    make_same_rpc_calls(eth_rpc, geth_rpc, "eth_feeHistory", [4, "latest", [10, 90]])

    make_same_rpc_calls(eth_rpc, geth_rpc, "eth_feeHistory", [4, "0x5000", [10, 90]])

    _ = send_and_get_hash(w3)
    fee_history = eth_rpc.make_request("eth_feeHistory", [4, "latest", [100]])

    compare_types(fee_history, EXPECTED_FEE_HISTORY)


def test_estimate_gas(ethermint_rpc_ws, geth):
    tx = {"to": ADDRS["community"], "from": ADDRS["validator"]}

    w3: Web3 = ethermint_rpc_ws.w3
    eth_rpc = w3.provider
    geth_rpc = geth.w3.provider
    make_same_rpc_calls(eth_rpc, geth_rpc, "eth_estimateGas", [tx])
    make_same_rpc_calls(eth_rpc, geth_rpc, "eth_estimateGas", [tx, "0x0"])
    make_same_rpc_calls(eth_rpc, geth_rpc, "eth_estimateGas", [tx, "0x5000"])
    make_same_rpc_calls(eth_rpc, geth_rpc, "eth_estimateGas", [{}])


def compare_types(actual, expected):
    res, err = same_types(actual, expected)
    if not res:
        print(err)
        print(actual)
        print(expected)
    assert res, err


def make_same_rpc_calls(rpc1, rpc2, method, params):
    res1 = rpc1.make_request(method, params)
    res2 = rpc2.make_request(method, params)
    compare_types(res1, res2)


def test_incomplete_send_transaction(ethermint_rpc_ws, geth):
    # Send ethereum tx with nothing in from field
    w3: Web3 = ethermint_rpc_ws.w3
    eth_rpc = w3.provider
    geth_rpc = geth.w3.provider
    gas_price = w3.eth.gas_price
    tx = {"from": "", "to": ADDRS["community"], "value": 0, "gasPrice": gas_price}
    make_same_rpc_calls(eth_rpc, geth_rpc, "eth_sendTransaction", [tx])


def same_types(given, expected):
    if isinstance(given, dict):
        if not isinstance(expected, dict):
            return False, "A is dict, B is not"
        keys = list(set(list(given.keys()) + list(expected.keys())))
        for key in keys:
            if key not in expected or key not in given:
                return False, key + " key not on both json"
            res, err = same_types(given[key], expected[key])
            if not res:
                return res, key + " key failed. Error: " + err
        return True, ""
    elif isinstance(given, list):
        if not isinstance(expected, list):
            return False, "A is list, B is not"
        if len(given) == 0 and len(expected) == 0:
            return True, ""
        if len(given) > 0 and len(expected) > 0:
            return same_types(given[0], expected[0])
        else:
            return True, ""
    elif given is None and expected is None:
        return True, ""
    elif type(given) is type(expected):
        return True, ""
    elif (
        type(given) is int
        and type(expected) is float
        and given == 0
        or type(expected) is int
        and type(given) is float
        and expected == 0
    ):
        return True, ""
    else:
        return (
            False,
            "different types. Given object is type "
            + type(given).__name__
            + " expected object is type "
            + type(expected).__name__,
        )<|MERGE_RESOLUTION|>--- conflicted
+++ resolved
@@ -186,21 +186,12 @@
     gas_price = w3.eth.gas_price
     tx = {"to": ADDRS["community"], "value": tx_value, "gasPrice": gas_price}
     return send_transaction(w3, tx, KEYS["validator"])
-<<<<<<< HEAD
 
 
 def send_and_get_hash(w3, tx_value=10):
     return send_tnx(w3, tx_value)["transactionHash"].hex()
 
 
-=======
-
-
-def send_and_get_hash(w3, tx_value=10):
-    return send_tnx(w3, tx_value)["transactionHash"].hex()
-
-
->>>>>>> eb3cc87c
 def test_get_proof(ethermint_rpc_ws, geth):
     # on ethermint the proof query will fail for block numbers <= 2
     # so we must wait for several blocks
@@ -222,18 +213,6 @@
     proof = (eth_rpc.make_request(
         method, [validator, ["0x0"], hex(res["blockNumber"])]
     ))["result"]
-<<<<<<< HEAD
-    res, err = same_types(proof, EXPECTED_GET_PROOF)
-    assert res, err
-    assert proof["accountProof"], EXPECTED_ACCOUNT_PROOF
-    assert proof["storageProof"][0]["proof"], EXPECTED_STORAGE_PROOF
-
-    proof = (geth_rpc.make_request(
-        method, [validator, ["0x0"], "latest"]
-    ))["result"]
-    res, err = same_types(proof, EXPECTED_GET_PROOF)
-    assert res, err
-=======
     compare_types(proof, EXPECTED_GET_PROOF["result"])
     assert proof["accountProof"], EXPECTED_ACCOUNT_PROOF
     assert proof["storageProof"][0]["proof"], EXPECTED_STORAGE_PROOF
@@ -243,7 +222,6 @@
         method, [validator, ["0x0"], "latest"]
     )
     compare_types(proof, EXPECTED_GET_PROOF)
->>>>>>> eb3cc87c
 
 
 def test_get_code(ethermint_rpc_ws, geth):
