--- conflicted
+++ resolved
@@ -265,22 +265,6 @@
 		return err
 	}
 
-	config, err := config.GetConfig(ctx.Viper)
-	if err != nil {
-		ctx.Logger.Error("failed to get server config", "error", err.Error())
-		return err
-	}
-
-	if err := config.ValidateBasic(); err != nil {
-		ctx.Logger.Error("invalid server config", "error", err.Error())
-		return err
-	}
-
-	_, err = startTelemetry(config)
-	if err != nil {
-		return err
-	}
-
 	svr, err := abciserver.NewServer(addr, transport, app)
 	if err != nil {
 		return fmt.Errorf("error creating listener: %v", err)
@@ -335,11 +319,7 @@
 		}()
 	}
 
-<<<<<<< HEAD
-	db, err := openDB(home, server.GetAppDBBackend(ctx.Viper))
-=======
 	db, err := opts.DBOpener(ctx.Viper, home, server.GetAppDBBackend(ctx.Viper))
->>>>>>> eb3cc87c
 	if err != nil {
 		logger.Error("failed to open DB", "error", err.Error())
 		return err
