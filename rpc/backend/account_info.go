// Copyright 2021 Evmos Foundation
// This file is part of Evmos' Ethermint library.
//
// The Ethermint library is free software: you can redistribute it and/or modify
// it under the terms of the GNU Lesser General Public License as published by
// the Free Software Foundation, either version 3 of the License, or
// (at your option) any later version.
//
// The Ethermint library is distributed in the hope that it will be useful,
// but WITHOUT ANY WARRANTY; without even the implied warranty of
// MERCHANTABILITY or FITNESS FOR A PARTICULAR PURPOSE. See the
// GNU Lesser General Public License for more details.
//
// You should have received a copy of the GNU Lesser General Public License
// along with the Ethermint library. If not, see https://github.com/evmos/ethermint/blob/main/LICENSE
package backend

import (
	"fmt"
	"math"
	"math/big"

	errorsmod "cosmossdk.io/errors"
	sdkmath "cosmossdk.io/math"
	sdk "github.com/cosmos/cosmos-sdk/types"
	sdkerrors "github.com/cosmos/cosmos-sdk/types/errors"
	authtypes "github.com/cosmos/cosmos-sdk/x/auth/types"
	"github.com/ethereum/go-ethereum/common"
	"github.com/ethereum/go-ethereum/common/hexutil"
	rpctypes "github.com/evmos/ethermint/rpc/types"
	evmtypes "github.com/evmos/ethermint/x/evm/types"
	"github.com/pkg/errors"
)

// GetCode returns the contract code at the given address and block number.
func (b *Backend) GetCode(address common.Address, blockNrOrHash rpctypes.BlockNumberOrHash) (hexutil.Bytes, error) {
	blockNum, err := b.BlockNumberFromTendermint(blockNrOrHash)
	if err != nil {
		return nil, err
	}

	req := &evmtypes.QueryCodeRequest{
		Address: address.String(),
	}

	res, err := b.queryClient.Code(rpctypes.ContextWithHeight(blockNum.Int64()), req)
	if err != nil {
		return nil, err
	}

	return res.Code, nil
}

// GetProof returns an account object with proof and any storage proofs
func (b *Backend) GetProof(address common.Address, storageKeys []string, blockNrOrHash rpctypes.BlockNumberOrHash) (*rpctypes.AccountResult, error) {
	blockNum, err := b.BlockNumberFromTendermint(blockNrOrHash)
	if err != nil {
		return nil, err
	}

	height := blockNum.Int64()
	_, err = b.TendermintBlockByNumber(blockNum)
	if err != nil {
		// the error message imitates geth behavior
		return nil, errors.New("header not found")
	}
	ctx := rpctypes.ContextWithHeight(height)

	// if the height is equal to zero, meaning the query condition of the block is either "pending" or "latest"
	if height == 0 {
		bn, err := b.BlockNumber()
		if err != nil {
			return nil, err
		}

		if bn > math.MaxInt64 {
			return nil, fmt.Errorf("not able to query block number greater than MaxInt64")
		}

		height = int64(bn)
	}

	clientCtx := b.clientCtx.WithHeight(height)

	// query storage proofs
	storageProofs := make([]rpctypes.StorageResult, len(storageKeys))

	for i, key := range storageKeys {
		hexKey := common.HexToHash(key)
		valueBz, proof, err := b.queryClient.GetProof(clientCtx, evmtypes.StoreKey, evmtypes.StateKey(address, hexKey.Bytes()))
		if err != nil {
			return nil, err
		}

		storageProofs[i] = rpctypes.StorageResult{
			Key:   key,
			Value: (*hexutil.Big)(new(big.Int).SetBytes(valueBz)),
			Proof: GetHexProofs(proof),
		}
	}

	// query EVM account
	req := &evmtypes.QueryAccountRequest{
		Address: address.String(),
	}

	res, err := b.queryClient.Account(ctx, req)
	if err != nil {
		return nil, err
	}

	// query account proofs
	accountKey := authtypes.AddressStoreKey(sdk.AccAddress(address.Bytes()))
	_, proof, err := b.queryClient.GetProof(clientCtx, authtypes.StoreKey, accountKey)
	if err != nil {
		return nil, err
	}

	balance, ok := sdkmath.NewIntFromString(res.Balance)
	if !ok {
		return nil, errors.New("invalid balance")
	}

	return &rpctypes.AccountResult{
		Address:      address,
		AccountProof: GetHexProofs(proof),
		Balance:      (*hexutil.Big)(balance.BigInt()),
		CodeHash:     common.HexToHash(res.CodeHash),
		Nonce:        hexutil.Uint64(res.Nonce),
		StorageHash:  common.Hash{}, // NOTE: Ethermint doesn't have a storage hash. TODO: implement?
		StorageProof: storageProofs,
	}, nil
}

// GetStorageAt returns the contract storage at the given address, block number, and key.
func (b *Backend) GetStorageAt(address common.Address, key string, blockNrOrHash rpctypes.BlockNumberOrHash) (hexutil.Bytes, error) {
	blockNum, err := b.BlockNumberFromTendermint(blockNrOrHash)
	if err != nil {
		return nil, err
	}

	req := &evmtypes.QueryStorageRequest{
		Address: address.String(),
		Key:     key,
	}

	res, err := b.queryClient.Storage(rpctypes.ContextWithHeight(blockNum.Int64()), req)
	if err != nil {
		return nil, err
	}

	value := common.HexToHash(res.Value)
	return value.Bytes(), nil
}

// GetBalance returns the provided account's balance up to the provided block number.
func (b *Backend) GetBalance(address common.Address, blockNrOrHash rpctypes.BlockNumberOrHash) (*hexutil.Big, error) {
	blockNum, err := b.BlockNumberFromTendermint(blockNrOrHash)
	if err != nil {
		return nil, err
	}

	req := &evmtypes.QueryBalanceRequest{
		Address: address.String(),
	}

	_, err = b.TendermintBlockByNumber(blockNum)
	if err != nil {
		return nil, err
	}

	res, err := b.queryClient.Balance(rpctypes.ContextWithHeight(blockNum.Int64()), req)
	if err != nil {
		return nil, err
	}

	val, ok := sdkmath.NewIntFromString(res.Balance)
	if !ok {
		return nil, errors.New("invalid balance")
	}

	// balance can only be negative in case of pruned node
	if val.IsNegative() {
		return nil, errors.New("couldn't fetch balance. Node state is pruned")
	}

	return (*hexutil.Big)(val.BigInt()), nil
}

// GetTransactionCount returns the number of transactions at the given address up to the given block number.
func (b *Backend) GetTransactionCount(address common.Address, blockNum rpctypes.BlockNumber) (*hexutil.Uint64, error) {
	n := hexutil.Uint64(0)
	bn, err := b.BlockNumber()
	if err != nil {
		return &n, err
	}
	height := blockNum.Int64()
	currentHeight := int64(bn)
	if height > currentHeight {
<<<<<<< HEAD
		return &n, sdkerrors.Wrapf(
=======
		return &n, errorsmod.Wrapf(
>>>>>>> eb3cc87c
			sdkerrors.ErrInvalidHeight,
			"cannot query with height in the future (current: %d, queried: %d); please provide a valid height",
			currentHeight, height,
		)
	}
	// Get nonce (sequence) from account
	from := sdk.AccAddress(address.Bytes())
	accRet := b.clientCtx.AccountRetriever

	err = accRet.EnsureExists(b.clientCtx, from)
	if err != nil {
		// account doesn't exist yet, return 0
		return &n, nil
	}

	includePending := blockNum == rpctypes.EthPendingBlockNumber
	nonce, err := b.getAccountNonce(address, includePending, blockNum.Int64(), b.logger)
	if err != nil {
		return nil, err
	}

	n = hexutil.Uint64(nonce)
	return &n, nil
}<|MERGE_RESOLUTION|>--- conflicted
+++ resolved
@@ -197,11 +197,7 @@
 	height := blockNum.Int64()
 	currentHeight := int64(bn)
 	if height > currentHeight {
-<<<<<<< HEAD
-		return &n, sdkerrors.Wrapf(
-=======
 		return &n, errorsmod.Wrapf(
->>>>>>> eb3cc87c
 			sdkerrors.ErrInvalidHeight,
 			"cannot query with height in the future (current: %d, queried: %d); please provide a valid height",
 			currentHeight, height,
