package backend

import (
	"bufio"
<<<<<<< HEAD

=======
>>>>>>> eb3cc87c
	"math/big"
	"os"
	"path/filepath"
	"testing"

	dbm "github.com/tendermint/tm-db"

	"github.com/cosmos/cosmos-sdk/client"
	"github.com/cosmos/cosmos-sdk/crypto/keyring"
	"github.com/cosmos/cosmos-sdk/server"
	sdk "github.com/cosmos/cosmos-sdk/types"
	"github.com/ethereum/go-ethereum/common"
	ethtypes "github.com/ethereum/go-ethereum/core/types"
	"github.com/stretchr/testify/suite"
	tmrpctypes "github.com/tendermint/tendermint/rpc/core/types"

	"github.com/evmos/ethermint/app"
	"github.com/evmos/ethermint/crypto/ethsecp256k1"
	"github.com/evmos/ethermint/crypto/hd"
	"github.com/evmos/ethermint/encoding"
	"github.com/evmos/ethermint/indexer"
	"github.com/evmos/ethermint/rpc/backend/mocks"
	rpctypes "github.com/evmos/ethermint/rpc/types"
<<<<<<< HEAD
	utiltx "github.com/evmos/ethermint/testutil/tx"
	ethermint "github.com/evmos/ethermint/types"
=======
	"github.com/evmos/ethermint/tests"
>>>>>>> eb3cc87c
	evmtypes "github.com/evmos/ethermint/x/evm/types"
)

type BackendTestSuite struct {
	suite.Suite

	backend *Backend
<<<<<<< HEAD
	from    common.Address
=======
>>>>>>> eb3cc87c
	acc     sdk.AccAddress
	signer  keyring.Signer
}

func TestBackendTestSuite(t *testing.T) {
	suite.Run(t, new(BackendTestSuite))
}

<<<<<<< HEAD
const ChainID = "ethermint_1234-1"
=======
const ChainID = "ethermint_9000-1"
>>>>>>> eb3cc87c

// SetupTest is executed before every BackendTestSuite test
func (suite *BackendTestSuite) SetupTest() {
	ctx := server.NewDefaultContext()
	ctx.Viper.Set("telemetry.global-labels", []interface{}{})

	baseDir := suite.T().TempDir()
	nodeDirName := "node"
	clientDir := filepath.Join(baseDir, nodeDirName, "evmoscli")
	keyRing, err := suite.generateTestKeyring(clientDir)
	if err != nil {
		panic(err)
	}

	// Create Account with set sequence
<<<<<<< HEAD
	suite.acc = sdk.AccAddress(utiltx.GenerateAddress().Bytes())
=======
	suite.acc = sdk.AccAddress(tests.GenerateAddress().Bytes())
>>>>>>> eb3cc87c
	accounts := map[string]client.TestAccount{}
	accounts[suite.acc.String()] = client.TestAccount{
		Address: suite.acc,
		Num:     uint64(1),
		Seq:     uint64(1),
	}

<<<<<<< HEAD
	from, priv := utiltx.NewAddrKey()
	suite.from = from
	suite.signer = utiltx.NewSigner(priv)
=======
	priv, err := ethsecp256k1.GenerateKey()
	suite.signer = tests.NewSigner(priv)
>>>>>>> eb3cc87c
	suite.Require().NoError(err)

	encodingConfig := encoding.MakeConfig(app.ModuleBasics)
	clientCtx := client.Context{}.WithChainID(ChainID).
		WithHeight(1).
		WithTxConfig(encodingConfig.TxConfig).
		WithKeyringDir(clientDir).
		WithKeyring(keyRing).
		WithAccountRetriever(client.TestAccountRetriever{Accounts: accounts})

	allowUnprotectedTxs := false
	idxer := indexer.NewKVIndexer(dbm.NewMemDB(), ctx.Logger, clientCtx)

	suite.backend = NewBackend(ctx, ctx.Logger, clientCtx, allowUnprotectedTxs, idxer)
	suite.backend.queryClient.QueryClient = mocks.NewEVMQueryClient(suite.T())
	suite.backend.clientCtx.Client = mocks.NewClient(suite.T())
	suite.backend.queryClient.FeeMarket = mocks.NewFeeMarketQueryClient(suite.T())
	suite.backend.ctx = rpctypes.ContextWithHeight(1)

	// Add codec
	encCfg := encoding.MakeConfig(app.ModuleBasics)
	suite.backend.clientCtx.Codec = encCfg.Codec
}

// buildEthereumTx returns an example legacy Ethereum transaction
func (suite *BackendTestSuite) buildEthereumTx() (*evmtypes.MsgEthereumTx, []byte) {
<<<<<<< HEAD
	ethTxParams := evmtypes.EvmTxArgs{
		ChainID:  suite.backend.chainID,
		Nonce:    uint64(0),
		To:       &common.Address{},
		Amount:   big.NewInt(0),
		GasLimit: 100000,
		GasPrice: big.NewInt(1),
	}
	msgEthereumTx := evmtypes.NewTx(&ethTxParams)
=======
	msgEthereumTx := evmtypes.NewTx(
		suite.backend.chainID,
		uint64(0),
		&common.Address{},
		big.NewInt(0),
		100000,
		big.NewInt(1),
		nil,
		nil,
		nil,
		nil,
	)
>>>>>>> eb3cc87c

	// A valid msg should have empty `From`
	msgEthereumTx.From = suite.from.Hex()

	txBuilder := suite.backend.clientCtx.TxConfig.NewTxBuilder()
	err := txBuilder.SetMsgs(msgEthereumTx)
	suite.Require().NoError(err)

	bz, err := suite.backend.clientCtx.TxConfig.TxEncoder()(txBuilder.GetTx())
	suite.Require().NoError(err)
	return msgEthereumTx, bz
}

// buildFormattedBlock returns a formatted block for testing
func (suite *BackendTestSuite) buildFormattedBlock(
	blockRes *tmrpctypes.ResultBlockResults,
	resBlock *tmrpctypes.ResultBlock,
	fullTx bool,
	tx *evmtypes.MsgEthereumTx,
	validator sdk.AccAddress,
	baseFee *big.Int,
) map[string]interface{} {
	header := resBlock.Block.Header
	gasLimit := int64(^uint32(0)) // for `MaxGas = -1` (DefaultConsensusParams)
	gasUsed := new(big.Int).SetUint64(uint64(blockRes.TxsResults[0].GasUsed))

	root := common.Hash{}.Bytes()
	receipt := ethtypes.NewReceipt(root, false, gasUsed.Uint64())
	bloom := ethtypes.CreateBloom(ethtypes.Receipts{receipt})

	ethRPCTxs := []interface{}{}
	if tx != nil {
		if fullTx {
			rpcTx, err := rpctypes.NewRPCTransaction(
				tx.AsTransaction(),
				common.BytesToHash(header.Hash()),
				uint64(header.Height),
				uint64(0),
				baseFee,
				suite.backend.chainID,
			)
			suite.Require().NoError(err)
			ethRPCTxs = []interface{}{rpcTx}
		} else {
			ethRPCTxs = []interface{}{common.HexToHash(tx.Hash)}
		}
	}

	return rpctypes.FormatBlock(
		header,
		resBlock.Block.Size(),
		gasLimit,
		gasUsed,
		ethRPCTxs,
		bloom,
		common.BytesToAddress(validator.Bytes()),
		baseFee,
	)
}

func (suite *BackendTestSuite) generateTestKeyring(clientDir string) (keyring.Keyring, error) {
	buf := bufio.NewReader(os.Stdin)
	encCfg := encoding.MakeConfig(app.ModuleBasics)
	return keyring.New(sdk.KeyringServiceName(), keyring.BackendTest, clientDir, buf, encCfg.Codec, []keyring.Option{hd.EthSecp256k1Option()}...)
}

func (suite *BackendTestSuite) signAndEncodeEthTx(msgEthereumTx *evmtypes.MsgEthereumTx) []byte {
<<<<<<< HEAD
	from, priv := utiltx.NewAddrKey()
	signer := utiltx.NewSigner(priv)
=======
	from, priv := tests.NewAddrKey()
	signer := tests.NewSigner(priv)
>>>>>>> eb3cc87c

	queryClient := suite.backend.queryClient.QueryClient.(*mocks.EVMQueryClient)
	RegisterParamsWithoutHeader(queryClient, 1)

	ethSigner := ethtypes.LatestSigner(suite.backend.ChainConfig())
	msgEthereumTx.From = from.String()
	err := msgEthereumTx.Sign(ethSigner, signer)
	suite.Require().NoError(err)

<<<<<<< HEAD
	tx, err := msgEthereumTx.BuildTx(suite.backend.clientCtx.TxConfig.NewTxBuilder(), ethermint.AttoPhoton)
=======
	tx, err := msgEthereumTx.BuildTx(suite.backend.clientCtx.TxConfig.NewTxBuilder(), "aphoton")
>>>>>>> eb3cc87c
	suite.Require().NoError(err)

	txEncoder := suite.backend.clientCtx.TxConfig.TxEncoder()
	txBz, err := txEncoder(tx)
	suite.Require().NoError(err)

	return txBz
}<|MERGE_RESOLUTION|>--- conflicted
+++ resolved
@@ -2,10 +2,6 @@
 
 import (
 	"bufio"
-<<<<<<< HEAD
-
-=======
->>>>>>> eb3cc87c
 	"math/big"
 	"os"
 	"path/filepath"
@@ -29,23 +25,13 @@
 	"github.com/evmos/ethermint/indexer"
 	"github.com/evmos/ethermint/rpc/backend/mocks"
 	rpctypes "github.com/evmos/ethermint/rpc/types"
-<<<<<<< HEAD
-	utiltx "github.com/evmos/ethermint/testutil/tx"
-	ethermint "github.com/evmos/ethermint/types"
-=======
 	"github.com/evmos/ethermint/tests"
->>>>>>> eb3cc87c
 	evmtypes "github.com/evmos/ethermint/x/evm/types"
 )
 
 type BackendTestSuite struct {
 	suite.Suite
-
 	backend *Backend
-<<<<<<< HEAD
-	from    common.Address
-=======
->>>>>>> eb3cc87c
 	acc     sdk.AccAddress
 	signer  keyring.Signer
 }
@@ -54,11 +40,7 @@
 	suite.Run(t, new(BackendTestSuite))
 }
 
-<<<<<<< HEAD
-const ChainID = "ethermint_1234-1"
-=======
 const ChainID = "ethermint_9000-1"
->>>>>>> eb3cc87c
 
 // SetupTest is executed before every BackendTestSuite test
 func (suite *BackendTestSuite) SetupTest() {
@@ -74,11 +56,7 @@
 	}
 
 	// Create Account with set sequence
-<<<<<<< HEAD
-	suite.acc = sdk.AccAddress(utiltx.GenerateAddress().Bytes())
-=======
 	suite.acc = sdk.AccAddress(tests.GenerateAddress().Bytes())
->>>>>>> eb3cc87c
 	accounts := map[string]client.TestAccount{}
 	accounts[suite.acc.String()] = client.TestAccount{
 		Address: suite.acc,
@@ -86,14 +64,8 @@
 		Seq:     uint64(1),
 	}
 
-<<<<<<< HEAD
-	from, priv := utiltx.NewAddrKey()
-	suite.from = from
-	suite.signer = utiltx.NewSigner(priv)
-=======
 	priv, err := ethsecp256k1.GenerateKey()
 	suite.signer = tests.NewSigner(priv)
->>>>>>> eb3cc87c
 	suite.Require().NoError(err)
 
 	encodingConfig := encoding.MakeConfig(app.ModuleBasics)
@@ -120,17 +92,6 @@
 
 // buildEthereumTx returns an example legacy Ethereum transaction
 func (suite *BackendTestSuite) buildEthereumTx() (*evmtypes.MsgEthereumTx, []byte) {
-<<<<<<< HEAD
-	ethTxParams := evmtypes.EvmTxArgs{
-		ChainID:  suite.backend.chainID,
-		Nonce:    uint64(0),
-		To:       &common.Address{},
-		Amount:   big.NewInt(0),
-		GasLimit: 100000,
-		GasPrice: big.NewInt(1),
-	}
-	msgEthereumTx := evmtypes.NewTx(&ethTxParams)
-=======
 	msgEthereumTx := evmtypes.NewTx(
 		suite.backend.chainID,
 		uint64(0),
@@ -143,10 +104,9 @@
 		nil,
 		nil,
 	)
->>>>>>> eb3cc87c
 
 	// A valid msg should have empty `From`
-	msgEthereumTx.From = suite.from.Hex()
+	msgEthereumTx.From = ""
 
 	txBuilder := suite.backend.clientCtx.TxConfig.NewTxBuilder()
 	err := txBuilder.SetMsgs(msgEthereumTx)
@@ -211,13 +171,8 @@
 }
 
 func (suite *BackendTestSuite) signAndEncodeEthTx(msgEthereumTx *evmtypes.MsgEthereumTx) []byte {
-<<<<<<< HEAD
-	from, priv := utiltx.NewAddrKey()
-	signer := utiltx.NewSigner(priv)
-=======
 	from, priv := tests.NewAddrKey()
 	signer := tests.NewSigner(priv)
->>>>>>> eb3cc87c
 
 	queryClient := suite.backend.queryClient.QueryClient.(*mocks.EVMQueryClient)
 	RegisterParamsWithoutHeader(queryClient, 1)
@@ -227,11 +182,7 @@
 	err := msgEthereumTx.Sign(ethSigner, signer)
 	suite.Require().NoError(err)
 
-<<<<<<< HEAD
-	tx, err := msgEthereumTx.BuildTx(suite.backend.clientCtx.TxConfig.NewTxBuilder(), ethermint.AttoPhoton)
-=======
 	tx, err := msgEthereumTx.BuildTx(suite.backend.clientCtx.TxConfig.NewTxBuilder(), "aphoton")
->>>>>>> eb3cc87c
 	suite.Require().NoError(err)
 
 	txEncoder := suite.backend.clientCtx.TxConfig.TxEncoder()
