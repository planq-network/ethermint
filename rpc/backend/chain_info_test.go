--- conflicted
+++ resolved
@@ -165,10 +165,6 @@
 				var header metadata.MD
 				queryClient := suite.backend.queryClient.QueryClient.(*mocks.EVMQueryClient)
 				RegisterParamsInvalidHeight(queryClient, &header, int64(1))
-<<<<<<< HEAD
-
-=======
->>>>>>> eb3cc87c
 			},
 			expChainId,
 			true,
@@ -390,11 +386,7 @@
 		{
 			"fail - Invalid base fee",
 			func(validator sdk.AccAddress) {
-<<<<<<< HEAD
-				//baseFee := sdk.NewInt(1)
-=======
 				// baseFee := sdk.NewInt(1)
->>>>>>> eb3cc87c
 				queryClient := suite.backend.queryClient.QueryClient.(*mocks.EVMQueryClient)
 				client := suite.backend.clientCtx.Client.(*mocks.Client)
 				suite.backend.cfg.JSONRPC.FeeHistoryCap = 2
