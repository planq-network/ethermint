FROM golang:alpine AS build-env

# Set up dependencies
ENV PACKAGES git build-base

# Set working directory for the build
WORKDIR /go/src/github.com/evmos/ethermint

# Install dependencies
RUN apk add --update $PACKAGES
RUN apk add linux-headers

# Add source files
COPY . .

# Make the binary
RUN make build

# Final image
<<<<<<< HEAD
FROM alpine:3.16.3
=======
FROM alpine:3.17.3
>>>>>>> eb3cc87c

# Install ca-certificates
RUN apk add --update ca-certificates jq
WORKDIR /

# Copy over binaries from the build-env
COPY --from=build-env /go/src/github.com/evmos/ethermint/build/ethermintd /usr/bin/ethermintd

# Run ethermintd by default
CMD ["ethermintd"]<|MERGE_RESOLUTION|>--- conflicted
+++ resolved
@@ -17,11 +17,7 @@
 RUN make build
 
 # Final image
-<<<<<<< HEAD
-FROM alpine:3.16.3
-=======
 FROM alpine:3.17.3
->>>>>>> eb3cc87c
 
 # Install ca-certificates
 RUN apk add --update ca-certificates jq
