name: Semgrep
on:
  # Scan changed files in PRs, block on new issues only (existing issues ignored)
  pull_request: {}
  push:
    branches:
      - main
    paths:
      - .github/workflows/semgrep.yml
  schedule:
    - cron: '0 0 * * 0'
jobs:
  # Update from: https://semgrep.dev/docs/semgrep-ci/sample-ci-configs/#github-actions
  semgrep:
    name: Scan
    runs-on: ubuntu-latest
    container:
      image: returntocorp/semgrep
    if: (github.actor != 'dependabot[bot]')
    steps:
      - name: Permission issue fix
        run: git config --global --add safe.directory /__w/ethermint/ethermint
      - uses: actions/checkout@v3
      - name: Get Diff
<<<<<<< HEAD
        uses: technote-space/get-diff-action@v6.1.1
=======
        uses: technote-space/get-diff-action@v6.1.2
>>>>>>> eb3cc87c
        with:
          PATTERNS: |
            **/*.go
            **/*.js
            **/*.ts
            **/*.sol
            go.mod
            go.sum
      - uses: actions/checkout@v3
      - run: semgrep scan --sarif --output=semgrep.sarif --config auto
        env:
          # Upload findings to GitHub Advanced Security Dashboard [step 1/2]
          SEMGREP_APP_TOKEN: ${{ secrets.SEMGREP_APP_TOKEN }}
        if: "env.GIT_DIFF_FILTERED != ''"
      # Upload findings to GitHub Advanced Security Dashboard [step 2/2]
      - name: Upload SARIF file
        uses: github/codeql-action/upload-sarif@v2
        with:
          sarif_file: semgrep.sarif
        if: "env.GIT_DIFF_FILTERED != ''"<|MERGE_RESOLUTION|>--- conflicted
+++ resolved
@@ -22,11 +22,7 @@
         run: git config --global --add safe.directory /__w/ethermint/ethermint
       - uses: actions/checkout@v3
       - name: Get Diff
-<<<<<<< HEAD
-        uses: technote-space/get-diff-action@v6.1.1
-=======
         uses: technote-space/get-diff-action@v6.1.2
->>>>>>> eb3cc87c
         with:
           PATTERNS: |
             **/*.go
