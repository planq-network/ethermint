# For most projects, this workflow file will not need changing; you simply need
# to commit it to your repository.
#
# You may wish to alter this file to override the set of languages analyzed,
# or to provide custom queries or build logic.
#
# ******** NOTE ********
# We have attempted to detect the languages in your repository. Please check
# the `language` matrix defined below to confirm you have the correct set of
# supported CodeQL languages.
#
name: "CodeQL"

on:
  push:
    branches: [main]
  pull_request:
    # The branches below must be a subset of the branches above
    branches: [main]
  schedule:
    - cron: '37 21 * * 4'

jobs:
  analyze:
    name: Analyze
    runs-on: ubuntu-latest
    permissions:
      actions: read
      contents: read
      security-events: write

    strategy:
      fail-fast: false
      matrix:
        language: ['go', 'javascript', 'python']
        # CodeQL supports [ 'cpp', 'csharp', 'go', 'java', 'javascript', 'python' ]
        # Learn more:
        # https://docs.github.com/en/free-pro-team@latest/github/finding-security-vulnerabilities-and-errors-in-your-code/configuring-code-scanning#changing-the-languages-that-are-analyzed

    steps:
<<<<<<< HEAD
    - name: Checkout repository
      uses: actions/checkout@v3
    - uses: technote-space/get-diff-action@v6.1.1
      with:
        PATTERNS: |
          **/**.sol
          **/**.go
          **/**.ts
          **/**.js
          go.mod
          go.sum

    # Initializes the CodeQL tools for scanning.
    - name: Initialize CodeQL
      uses: github/codeql-action/init@v2
      with:
        languages: ${{ matrix.language }}
        # If you wish to specify custom queries, you can do so here or in a config file.
        # By default, queries listed here will override any specified in a config file.
        # Prefix the list here with "+" to use these queries and those in the config file.
        # queries: ./path/to/local/query, your-org/your-repo/queries@main
        queries: crypto-com/cosmos-sdk-codeql@main,security-and-quality
      if: env.GIT_DIFF
    # Autobuild attempts to build any compiled languages  (C/C++, C#, or Java).
    # If this step fails, then you should remove it and run the build manually (see below)

    - name: Autobuild
      uses: github/codeql-action/autobuild@v2
      if: env.GIT_DIFF
=======
      - name: Checkout repository
        uses: actions/checkout@v3
      - uses: technote-space/get-diff-action@v6.1.2
        with:
          PATTERNS: |
            **/**.go
            **/**.ts
            **/**.js
            **/**.py
            go.mod
            go.sum

      # Initializes the CodeQL tools for scanning.
      - name: Initialize CodeQL
        uses: github/codeql-action/init@v2
        with:
          languages: ${{ matrix.language }}
          # If you wish to specify custom queries, you can do so here or in a config file.
          # By default, queries listed here will override any specified in a config file.
          # Prefix the list here with "+" to use these queries and those in the config file.
          # queries: ./path/to/local/query, your-org/your-repo/queries@main
          queries: crypto-com/cosmos-sdk-codeql@main,security-and-quality
        if: env.GIT_DIFF
      # Autobuild attempts to build any compiled languages  (C/C++, C#, or Java).
      # If this step fails, then you should remove it and run the build manually (see below)

      - name: Autobuild
        uses: github/codeql-action/autobuild@v2
        if: env.GIT_DIFF
>>>>>>> eb3cc87c

      # ℹ️ Command-line programs to run using the OS shell.
      # 📚 https://git.io/JvXDl

      # ✏️ If the Autobuild fails above, remove it and uncomment the following three lines
      #    and modify them (or add more) to build your code if your project
      #    uses a compiled language

      # - run: |
      #   make bootstrap
      #   make release

<<<<<<< HEAD
    - name: Perform CodeQL Analysis
      uses: github/codeql-action/analyze@v2
      if: env.GIT_DIFF
=======
      - name: Perform CodeQL Analysis
        uses: github/codeql-action/analyze@v2
        if: env.GIT_DIFF
>>>>>>> eb3cc87c
<|MERGE_RESOLUTION|>--- conflicted
+++ resolved
@@ -38,37 +38,6 @@
         # https://docs.github.com/en/free-pro-team@latest/github/finding-security-vulnerabilities-and-errors-in-your-code/configuring-code-scanning#changing-the-languages-that-are-analyzed
 
     steps:
-<<<<<<< HEAD
-    - name: Checkout repository
-      uses: actions/checkout@v3
-    - uses: technote-space/get-diff-action@v6.1.1
-      with:
-        PATTERNS: |
-          **/**.sol
-          **/**.go
-          **/**.ts
-          **/**.js
-          go.mod
-          go.sum
-
-    # Initializes the CodeQL tools for scanning.
-    - name: Initialize CodeQL
-      uses: github/codeql-action/init@v2
-      with:
-        languages: ${{ matrix.language }}
-        # If you wish to specify custom queries, you can do so here or in a config file.
-        # By default, queries listed here will override any specified in a config file.
-        # Prefix the list here with "+" to use these queries and those in the config file.
-        # queries: ./path/to/local/query, your-org/your-repo/queries@main
-        queries: crypto-com/cosmos-sdk-codeql@main,security-and-quality
-      if: env.GIT_DIFF
-    # Autobuild attempts to build any compiled languages  (C/C++, C#, or Java).
-    # If this step fails, then you should remove it and run the build manually (see below)
-
-    - name: Autobuild
-      uses: github/codeql-action/autobuild@v2
-      if: env.GIT_DIFF
-=======
       - name: Checkout repository
         uses: actions/checkout@v3
       - uses: technote-space/get-diff-action@v6.1.2
@@ -98,7 +67,6 @@
       - name: Autobuild
         uses: github/codeql-action/autobuild@v2
         if: env.GIT_DIFF
->>>>>>> eb3cc87c
 
       # ℹ️ Command-line programs to run using the OS shell.
       # 📚 https://git.io/JvXDl
@@ -111,12 +79,6 @@
       #   make bootstrap
       #   make release
 
-<<<<<<< HEAD
-    - name: Perform CodeQL Analysis
-      uses: github/codeql-action/analyze@v2
-      if: env.GIT_DIFF
-=======
       - name: Perform CodeQL Analysis
         uses: github/codeql-action/analyze@v2
-        if: env.GIT_DIFF
->>>>>>> eb3cc87c
+        if: env.GIT_DIFF