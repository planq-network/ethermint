name: Deploy Contract
on:
  pull_request:
    branches:
      - main

jobs:
  cleanup-runs:
    runs-on: ubuntu-latest
    steps:
      - uses: rokroskar/workflow-run-cleanup-action@master
        env:
          GITHUB_TOKEN: "${{ secrets.GITHUB_TOKEN }}"
    if: "!startsWith(github.ref, 'refs/tags/') && github.ref != 'refs/heads/main'"

  deploy:
    runs-on: ubuntu-latest
    steps:
      - uses: actions/checkout@v3
      - name: Use Node.js
        uses: actions/setup-node@v3
        with:
          node-version: '12.x'
      - name: Install dependencies
        run: npm install
<<<<<<< HEAD
      - uses: technote-space/get-diff-action@v6.1.1
=======
      - uses: technote-space/get-diff-action@v6.1.2
>>>>>>> eb3cc87c
        id: git_diff
        with:
          PATTERNS: |
            **/**.sol
            **/**.go
            go.mod
            go.sum
      - name: Test contract
        run: |
          sudo make contract-tools
          sudo make test-contract
        if: env.GIT_DIFF<|MERGE_RESOLUTION|>--- conflicted
+++ resolved
@@ -23,11 +23,7 @@
           node-version: '12.x'
       - name: Install dependencies
         run: npm install
-<<<<<<< HEAD
-      - uses: technote-space/get-diff-action@v6.1.1
-=======
       - uses: technote-space/get-diff-action@v6.1.2
->>>>>>> eb3cc87c
         id: git_diff
         with:
           PATTERNS: |
