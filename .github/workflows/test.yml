name: Tests
on:
  pull_request:
  push:
    branches:
      - main
      - release/**

jobs:
  cleanup-runs:
    runs-on: ubuntu-latest
    steps:
      - uses: rokroskar/workflow-run-cleanup-action@master
        env:
          GITHUB_TOKEN: "${{ secrets.GITHUB_TOKEN }}"
    if: "!startsWith(github.ref, 'refs/tags/') && github.ref != 'refs/heads/main'"

  test-unit-cover:
    runs-on: ubuntu-latest
    steps:
      - uses: actions/setup-go@v4
        with:
          go-version: 1.19
          check-latest: true
      - uses: actions/checkout@v3
<<<<<<< HEAD
      - uses: technote-space/get-diff-action@v6.1.1
=======
      - uses: technote-space/get-diff-action@v6.1.2
>>>>>>> eb3cc87c
        with:
          PATTERNS: |
            **/**.sol
            **/**.go
            go.mod
            go.sum
      - name: Test and Create Coverage Report
        run: |
          make test-unit-cover
        if: env.GIT_DIFF
      - uses: codecov/codecov-action@v3
        with:
          file: ./coverage.txt
          fail_ci_if_error: true
          token: ${{ secrets.CODECOV_TOKEN }}
        if: env.GIT_DIFF

  test-importer:
    runs-on: ubuntu-latest
    timeout-minutes: 10
    steps:
      - uses: actions/setup-go@v4
        with:
          go-version: 1.19
          check-latest: true
      - uses: actions/checkout@v3
<<<<<<< HEAD
      - uses: technote-space/get-diff-action@v6.1.1
=======
      - uses: technote-space/get-diff-action@v6.1.2
>>>>>>> eb3cc87c
        id: git_diff
        with:
          PATTERNS: |
            **/**.go
            go.mod
            go.sum
      - name: test-importer
        run: |
          make test-import
        if: env.GIT_DIFF

  test-rpc:
    runs-on: ubuntu-latest
    timeout-minutes: 30
    steps:
      - uses: actions/setup-go@v4
        with:
          go-version: 1.19
          check-latest: true
      - uses: actions/checkout@v3
<<<<<<< HEAD
      - uses: technote-space/get-diff-action@v6.1.1
=======
      - uses: technote-space/get-diff-action@v6.1.2
>>>>>>> eb3cc87c
        with:
          PATTERNS: |
            **/**.sol
            **/**.go
            go.mod
            go.sum
      - name: Test rpc endpoint
        run: |
          make test-rpc
        if: env.GIT_DIFF

  integration_tests:
    runs-on: ubuntu-latest
    timeout-minutes: 60
    steps:
<<<<<<< HEAD
      - uses: actions/checkout@v2
      - uses: cachix/install-nix-action@v18
=======
      - uses: actions/checkout@v3
      - uses: cachix/install-nix-action@v20
>>>>>>> eb3cc87c
      - uses: cachix/cachix-action@v12
        with:
          name: ethermint
          signingKey: "${{ secrets.CACHIX_SIGNING_KEY }}"
<<<<<<< HEAD
      - uses: technote-space/get-diff-action@v6.1.1
=======
      - uses: technote-space/get-diff-action@v6.1.2
>>>>>>> eb3cc87c
        with:
          PATTERNS: |
            **/**.sol
            **/**.go
            go.mod
            go.sum
            tests/integration_tests/**
      - name: Run integration tests
        run: make run-integration-tests
        if: env.GIT_DIFF
      - name: 'Tar debug files'
        if: failure()
        run: tar cfz debug_files.tar.gz -C /tmp/pytest-of-runner .
      - uses: actions/upload-artifact@v3
        if: failure()
        with:
          name: debug-files
          path: debug_files.tar.gz
          if-no-files-found: ignore

  upload-cache:
    if: github.event_name == 'push'
    needs: ["integration_tests"]
    strategy:
      matrix:
        os: [macos-latest]
    runs-on: ${{ matrix.os }}
    steps:
<<<<<<< HEAD
      - uses: actions/checkout@v2
      - uses: cachix/install-nix-action@v18
=======
      - uses: actions/checkout@v3
      - uses: cachix/install-nix-action@v20
>>>>>>> eb3cc87c
      - uses: cachix/cachix-action@v12
        with:
          name: ethermint
          signingKey: "${{ secrets.CACHIX_SIGNING_KEY }}"
      - name: 'instantiate integration test env'
<<<<<<< HEAD
        run: nix-store -r $(nix-instantiate tests/integration_tests/shell.nix)

  test-sim-nondeterminism:
    runs-on: ubuntu-latest
    timeout-minutes: 25
    steps:
      - uses: actions/setup-go@v3
        with:
          go-version: 1.19
          check-latest: true
      - uses: actions/checkout@v3
      - uses: technote-space/get-diff-action@v6.1.1
        with:
          PATTERNS: |
            **/**.go
            go.mod
            go.sum
      - name: Test simulation nondeterminism
        run: |
          make test-sim-nondeterminism
        if: env.GIT_DIFF

  test-sim-random-genesis-fast:
    runs-on: ubuntu-latest
    timeout-minutes: 25
    steps:
      - uses: actions/setup-go@v3
        with:
          go-version: 1.19
          check-latest: true
      - uses: actions/checkout@v3
      - uses: technote-space/get-diff-action@v6.1.1
        with:
          PATTERNS: |
            **/**.go
            go.mod
            go.sum
      - name: Test simulation with random genesis
        run: |
          make test-sim-random-genesis-fast
        if: env.GIT_DIFF

  test-sim-import-export:
    runs-on: ubuntu-latest
    timeout-minutes: 25
    steps:
      - uses: actions/setup-go@v3
        with:
          go-version: 1.19
          check-latest: true
      - uses: actions/checkout@v3
      - uses: technote-space/get-diff-action@v6.1.1
        with:
          PATTERNS: |
            **/**.go
            go.mod
            go.sum
      - name: Simulation of import and export genesis
        run: |
          make test-sim-import-export
        if: env.GIT_DIFF

  test-sim-after-import:
    runs-on: ubuntu-latest
    timeout-minutes: 25
    steps:
      - uses: actions/setup-go@v3
        with:
          go-version: 1.19
          check-latest: true
      - uses: actions/checkout@v3
      - uses: technote-space/get-diff-action@v6.1.1
        with:
          PATTERNS: |
            **/**.go
            go.mod
            go.sum
      - name: Test simulation after import
        run: |
          make test-sim-after-import
        if: env.GIT_DIFF
=======
        run: nix-store -r "$(nix-instantiate tests/integration_tests/shell.nix)"
>>>>>>> eb3cc87c
<|MERGE_RESOLUTION|>--- conflicted
+++ resolved
@@ -23,11 +23,7 @@
           go-version: 1.19
           check-latest: true
       - uses: actions/checkout@v3
-<<<<<<< HEAD
-      - uses: technote-space/get-diff-action@v6.1.1
-=======
       - uses: technote-space/get-diff-action@v6.1.2
->>>>>>> eb3cc87c
         with:
           PATTERNS: |
             **/**.sol
@@ -54,11 +50,7 @@
           go-version: 1.19
           check-latest: true
       - uses: actions/checkout@v3
-<<<<<<< HEAD
-      - uses: technote-space/get-diff-action@v6.1.1
-=======
       - uses: technote-space/get-diff-action@v6.1.2
->>>>>>> eb3cc87c
         id: git_diff
         with:
           PATTERNS: |
@@ -79,11 +71,7 @@
           go-version: 1.19
           check-latest: true
       - uses: actions/checkout@v3
-<<<<<<< HEAD
-      - uses: technote-space/get-diff-action@v6.1.1
-=======
       - uses: technote-space/get-diff-action@v6.1.2
->>>>>>> eb3cc87c
         with:
           PATTERNS: |
             **/**.sol
@@ -97,24 +85,14 @@
 
   integration_tests:
     runs-on: ubuntu-latest
-    timeout-minutes: 60
     steps:
-<<<<<<< HEAD
-      - uses: actions/checkout@v2
-      - uses: cachix/install-nix-action@v18
-=======
       - uses: actions/checkout@v3
       - uses: cachix/install-nix-action@v20
->>>>>>> eb3cc87c
       - uses: cachix/cachix-action@v12
         with:
           name: ethermint
           signingKey: "${{ secrets.CACHIX_SIGNING_KEY }}"
-<<<<<<< HEAD
-      - uses: technote-space/get-diff-action@v6.1.1
-=======
       - uses: technote-space/get-diff-action@v6.1.2
->>>>>>> eb3cc87c
         with:
           PATTERNS: |
             **/**.sol
@@ -143,100 +121,11 @@
         os: [macos-latest]
     runs-on: ${{ matrix.os }}
     steps:
-<<<<<<< HEAD
-      - uses: actions/checkout@v2
-      - uses: cachix/install-nix-action@v18
-=======
       - uses: actions/checkout@v3
       - uses: cachix/install-nix-action@v20
->>>>>>> eb3cc87c
       - uses: cachix/cachix-action@v12
         with:
           name: ethermint
           signingKey: "${{ secrets.CACHIX_SIGNING_KEY }}"
       - name: 'instantiate integration test env'
-<<<<<<< HEAD
-        run: nix-store -r $(nix-instantiate tests/integration_tests/shell.nix)
-
-  test-sim-nondeterminism:
-    runs-on: ubuntu-latest
-    timeout-minutes: 25
-    steps:
-      - uses: actions/setup-go@v3
-        with:
-          go-version: 1.19
-          check-latest: true
-      - uses: actions/checkout@v3
-      - uses: technote-space/get-diff-action@v6.1.1
-        with:
-          PATTERNS: |
-            **/**.go
-            go.mod
-            go.sum
-      - name: Test simulation nondeterminism
-        run: |
-          make test-sim-nondeterminism
-        if: env.GIT_DIFF
-
-  test-sim-random-genesis-fast:
-    runs-on: ubuntu-latest
-    timeout-minutes: 25
-    steps:
-      - uses: actions/setup-go@v3
-        with:
-          go-version: 1.19
-          check-latest: true
-      - uses: actions/checkout@v3
-      - uses: technote-space/get-diff-action@v6.1.1
-        with:
-          PATTERNS: |
-            **/**.go
-            go.mod
-            go.sum
-      - name: Test simulation with random genesis
-        run: |
-          make test-sim-random-genesis-fast
-        if: env.GIT_DIFF
-
-  test-sim-import-export:
-    runs-on: ubuntu-latest
-    timeout-minutes: 25
-    steps:
-      - uses: actions/setup-go@v3
-        with:
-          go-version: 1.19
-          check-latest: true
-      - uses: actions/checkout@v3
-      - uses: technote-space/get-diff-action@v6.1.1
-        with:
-          PATTERNS: |
-            **/**.go
-            go.mod
-            go.sum
-      - name: Simulation of import and export genesis
-        run: |
-          make test-sim-import-export
-        if: env.GIT_DIFF
-
-  test-sim-after-import:
-    runs-on: ubuntu-latest
-    timeout-minutes: 25
-    steps:
-      - uses: actions/setup-go@v3
-        with:
-          go-version: 1.19
-          check-latest: true
-      - uses: actions/checkout@v3
-      - uses: technote-space/get-diff-action@v6.1.1
-        with:
-          PATTERNS: |
-            **/**.go
-            go.mod
-            go.sum
-      - name: Test simulation after import
-        run: |
-          make test-sim-after-import
-        if: env.GIT_DIFF
-=======
-        run: nix-store -r "$(nix-instantiate tests/integration_tests/shell.nix)"
->>>>>>> eb3cc87c
+        run: nix-store -r "$(nix-instantiate tests/integration_tests/shell.nix)"