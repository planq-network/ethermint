--- conflicted
+++ resolved
@@ -12,11 +12,7 @@
     timeout-minutes: 5
     steps:
       - uses: actions/checkout@v3
-<<<<<<< HEAD
-      - uses: bufbuild/buf-setup-action@v1.9.0
-=======
       - uses: bufbuild/buf-setup-action@v1.16.0
->>>>>>> eb3cc87c
       - uses: bufbuild/buf-lint-action@v1
         with:
           input: "proto"
@@ -25,11 +21,7 @@
     runs-on: ubuntu-latest
     steps:
       - uses: actions/checkout@v3
-<<<<<<< HEAD
-      - uses: bufbuild/buf-setup-action@v1.9.0
-=======
       - uses: bufbuild/buf-setup-action@v1.16.0
->>>>>>> eb3cc87c
       - uses: bufbuild/buf-breaking-action@v1
         with:
           input: "proto"
