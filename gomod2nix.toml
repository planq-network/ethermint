schema = 3

[mod]
  [mod."cloud.google.com/go"]
<<<<<<< HEAD
    version = "v0.105.0"
    hash = "sha256-2nYtHjuN9ghGcM6aPlOxyNNarHebHtj0Xec48sWwdaI="
  [mod."cloud.google.com/go/compute"]
    version = "v1.14.0"
    hash = "sha256-Ay0oTR0I/ROajIiBSuZ1LfVVio142f8mUa64tGwreG8="
=======
    version = "v0.107.0"
    hash = "sha256-sb3SjuWj84ZUtIGYIioOmycfHLL0KZSYt/Y1zzfcd5M="
  [mod."cloud.google.com/go/compute"]
    version = "v1.15.1"
    hash = "sha256-F63wL70xdjxzFUKn8FEcBSI7FB94v1lo0f/aLDHiwMA="
>>>>>>> eb3cc87c
  [mod."cloud.google.com/go/compute/metadata"]
    version = "v0.2.3"
    hash = "sha256-kYB1FTQRdTDqCqJzSU/jJYbVUGyxbkASUKbEs36FUyU="
  [mod."cloud.google.com/go/iam"]
    version = "v0.8.0"
    hash = "sha256-legngj53V4RLUbAzDFlzL7LYv5Ano8IW28Ia3Ar69BM="
  [mod."cloud.google.com/go/storage"]
    version = "v1.27.0"
    hash = "sha256-V4B6A1Ms8cemB5Cs6nAtUe1N1ldaI9oqTdzGU2FUhrc="
  [mod."cosmossdk.io/errors"]
    version = "v1.0.0-beta.7"
    hash = "sha256-XblGvIx6Wvvq6wggXjp+KbeJGXoe7AZH7hXEdauCezU="
  [mod."cosmossdk.io/math"]
<<<<<<< HEAD
    version = "v1.0.0-beta.4"
    hash = "sha256-UYdq/46EubyjxkldGike8FlwJLWGCB576VB7th285ao="
=======
    version = "v1.0.0-rc.0"
    hash = "sha256-bQ2hxg1dwVxbyBzbdepCz8nFGx6dfr63syqDNQ8AFQc="
>>>>>>> eb3cc87c
  [mod."filippo.io/edwards25519"]
    version = "v1.0.0-rc.1"
    hash = "sha256-3DboBqby2ejRU33FG96Z8JF5AJ8HP2rC/v++VyoQ2LQ="
  [mod."github.com/99designs/keyring"]
    version = "v1.1.7-0.20210622111912-ef00f8ac3d76"
    hash = "sha256-oCalyOZWegRgKHZ1GvYHNkrMKh51j8cOE/K4yBPM5Oc="
    replaced = "github.com/cosmos/keyring"
  [mod."github.com/ChainSafe/go-schnorrkel"]
    version = "v0.0.0-20200405005733-88cbf1b4c40d"
    hash = "sha256-i8RXZemJGlSjBT35oPm0SawFiBoIU5Pkq5xp4n/rzCY="
  [mod."github.com/StackExchange/wmi"]
    version = "v0.0.0-20180116203802-5d049714c4a6"
    hash = "sha256-0yUxhZB3v3ZE3QY36zHs2cJ1S4GXptXIhyAi6sI2nOo="
  [mod."github.com/VictoriaMetrics/fastcache"]
    version = "v1.6.0"
    hash = "sha256-u1dkRJ2Y5+hnYlkyMPm14HxKkAv999bjN622nZDjaBo="
  [mod."github.com/Workiva/go-datastructures"]
    version = "v1.0.53"
    hash = "sha256-W6qOvqu8sokMlZrpOF1SWG138H0/BotywKNLlDF8Zug="
  [mod."github.com/armon/go-metrics"]
    version = "v0.4.1"
    hash = "sha256-usxTUHA0QQMdM6sHi2z51nmnEKMbA0qUilxJFpWHlYE="
  [mod."github.com/aws/aws-sdk-go"]
    version = "v1.44.122"
    hash = "sha256-bzkXf4Sf+6y6on7iulGtXkPdj0XoevkHYGQYPTNL7To="
  [mod."github.com/beorn7/perks"]
    version = "v1.0.1"
    hash = "sha256-h75GUqfwJKngCJQVE5Ao5wnO3cfKD9lSIteoLp/3xJ4="
  [mod."github.com/bgentry/go-netrc"]
    version = "v0.0.0-20140422174119-9fd32a8b3d3d"
    hash = "sha256-NDxQzO5C5M/aDz5/pjUHfZUh4VwIXovbb3irtxWCwjY="
  [mod."github.com/bgentry/speakeasy"]
    version = "v0.1.1-0.20220910012023-760eaf8b6816"
    hash = "sha256-Tx3sPuhsoVwrCfJdIwf4ipn7pD92OQNYvpCxl1Z9Wt0="
  [mod."github.com/btcsuite/btcd"]
<<<<<<< HEAD
    version = "v0.22.2"
    hash = "sha256-TPX7GIArd+bwOdwgPnkHyptpEVGhpkqiAydsO4srOCQ="
  [mod."github.com/btcsuite/btcd/btcec/v2"]
    version = "v2.3.2"
    hash = "sha256-natWs+yIAuD1UI07iZtjPilroQLfXizFn3lNOiOT83U="
=======
    version = "v0.23.4"
    hash = "sha256-xP7TLBdOoUIjg5Q3MOjbT5P9tkCWjsd4bWgZLp539Wo="
  [mod."github.com/btcsuite/btcd/btcec/v2"]
    version = "v2.3.2"
    hash = "sha256-natWs+yIAuD1UI07iZtjPilroQLfXizFn3lNOiOT83U="
  [mod."github.com/btcsuite/btcd/btcutil"]
    version = "v1.1.3"
    hash = "sha256-6Y9sP1yvPBO8PhqmFVVXNV7dxsXlERDAB+TPTEfW3kI="
>>>>>>> eb3cc87c
  [mod."github.com/btcsuite/btcd/chaincfg/chainhash"]
    version = "v1.0.1"
    hash = "sha256-vix0j/KGNvoKjhlKgVeSLY6un2FHeIEoZWMC4z3yvZ4="
  [mod."github.com/cenkalti/backoff/v4"]
    version = "v4.1.3"
    hash = "sha256-u6MEDopHoTWAZoVvvXOKnAg++xre53YgQx0gmf6t2KU="
  [mod."github.com/cespare/xxhash"]
    version = "v1.1.0"
    hash = "sha256-nVDTtXH9PC3yJ0THaQZEN243UP9xgLi/clt5xRqj3+M="
  [mod."github.com/cespare/xxhash/v2"]
<<<<<<< HEAD
    version = "v2.1.2"
    hash = "sha256-YV9SmXDtmmgQylQUfrUgQLAPfqYexcHxegMBT+IX9qM="
=======
    version = "v2.2.0"
    hash = "sha256-nPufwYQfTkyrEkbBrpqM3C2vnMxfIz6tAaBmiUP7vd4="
>>>>>>> eb3cc87c
  [mod."github.com/chzyer/readline"]
    version = "v0.0.0-20180603132655-2972be24d48e"
    hash = "sha256-2Uj5LGpHEbLQG3d/7z9AL8DknUBZyoTAMs4j+VVDmIA="
  [mod."github.com/cockroachdb/apd/v2"]
    version = "v2.0.2"
    hash = "sha256-UrPHkvqVF8V78+kXKmjTHl79XsgDBnqFsje5BMYh0E4="
  [mod."github.com/coinbase/rosetta-sdk-go"]
    version = "v0.7.9"
    hash = "sha256-ZWIXIXcHGjeCNgMrpXymry8/8esDDauGFfF/+gEoO1Y="
<<<<<<< HEAD
=======
  [mod."github.com/cometbft/cometbft-db"]
    version = "v0.7.0"
    hash = "sha256-EMvHp+5Hga5KkR9kkCiUBkz1HMfVhSHSxmpA5ZQ/Adw="
>>>>>>> eb3cc87c
  [mod."github.com/confio/ics23/go"]
    version = "v0.9.0"
    hash = "sha256-guD8w7YygfUp7lpTAUyXQuCPx8F3lXkcg+yR5+JOCbk="
  [mod."github.com/cosmos/btcutil"]
    version = "v1.0.5"
    hash = "sha256-t572Sr5iiHcuMKLMWa2i+LBAt192oa+G1oA371tG/eI="
  [mod."github.com/cosmos/cosmos-proto"]
<<<<<<< HEAD
    version = "v1.0.0-beta.1"
    hash = "sha256-oATkuj+fM5eBn+ywO+w/tL0AFSIEkx0J3Yz+VhVe0QA="
  [mod."github.com/cosmos/cosmos-sdk"]
    version = "v0.46.8"
    hash = "sha256-jETbixsZq5XJ1pl1XaVJvD5jkcygBrEcHRK/L0+XI68="
=======
    version = "v1.0.0-beta.3"
    hash = "sha256-V0/ZhRdqK7Cqcv8X30gr33/hlI54bRXeHhI9LZKyLt8="
  [mod."github.com/cosmos/cosmos-sdk"]
    version = "v0.46.11"
    hash = "sha256-RpjzVDZw5n0y4kobBCy2d1oPmDCgL5k47UaZMI67sqU="
>>>>>>> eb3cc87c
  [mod."github.com/cosmos/go-bip39"]
    version = "v1.0.0"
    hash = "sha256-Qm2aC2vaS8tjtMUbHmlBSagOSqbduEEDwc51qvQaBmA="
  [mod."github.com/cosmos/gogoproto"]
<<<<<<< HEAD
    version = "v1.4.3"
    hash = "sha256-Y/NL76ay/oAl8mS3skkK5ula0/xudqbwW1o22lZjKRg="
=======
    version = "v1.4.7"
    hash = "sha256-JGSKV4CMgBGQYR7kZt6QQsVjgLEyAjNzKrtLalJqqVo="
>>>>>>> eb3cc87c
  [mod."github.com/cosmos/gorocksdb"]
    version = "v1.2.0"
    hash = "sha256-209TcVuXc5s/TcOvNlaQ1HEJAUDTEK3nxPhs+d8TEcY="
  [mod."github.com/cosmos/iavl"]
<<<<<<< HEAD
    version = "v0.19.4"
    hash = "sha256-EmpRZ48pjPFq/fIHneut9Vyo5QJATfb3ZO7KzWnqs9g="
=======
    version = "v0.19.5"
    hash = "sha256-8PerCyxQrBCtr2zkhgriqauhCSoIe580dsYpZ44o+cE="
>>>>>>> eb3cc87c
  [mod."github.com/cosmos/ibc-go/v6"]
    version = "v6.1.0"
    hash = "sha256-mHYCqLedcveDjfm1EiO2EMMNJqLm9u4WHwQTy1muOoc="
  [mod."github.com/cosmos/ledger-cosmos-go"]
    version = "v0.12.2"
    hash = "sha256-fLkveUWxn0nZzvgsY0KTU/T1TUUQ8Ap6XTYSnJs6XXo="
  [mod."github.com/creachadair/taskgroup"]
    version = "v0.3.2"
    hash = "sha256-Y261IO/d9xjV0UScqHvo31broxvnKn4IQQC9Mu6jNkE="
  [mod."github.com/danieljoos/wincred"]
    version = "v1.1.2"
    hash = "sha256-Nnklfg12vmWCOhELGyoRqEF4w4srp0WbPwreaChYLKs="
  [mod."github.com/davecgh/go-spew"]
    version = "v1.1.1"
    hash = "sha256-nhzSUrE1fCkN0+RL04N4h8jWmRFPPPWbCuDc7Ss0akI="
  [mod."github.com/deckarep/golang-set"]
    version = "v1.8.0"
    hash = "sha256-ELJKphksU9AOYwV3BtjvwPtUpbZvX9YMmo7eIiauQSc="
  [mod."github.com/decred/dcrd/dcrec/secp256k1/v4"]
    version = "v4.0.1"
    hash = "sha256-JBVRp40dDj0puapoQloV13H6TMjgJiypzYojcDRE2jI="
  [mod."github.com/desertbit/timer"]
    version = "v0.0.0-20180107155436-c41aec40b27f"
    hash = "sha256-abLOtEcomAqCWLphd2X6WkD/ED764w6sa6unox4BXss="
  [mod."github.com/dgraph-io/badger/v2"]
    version = "v2.2007.4"
    hash = "sha256-+KwqZJZpViv8S3TqUVvPXrFoMgWFyS3NoLsi4RR5fGk="
  [mod."github.com/dgraph-io/ristretto"]
    version = "v0.1.0"
    hash = "sha256-01jneg1+1x8tTfUTBZ+6mHkQaqXVnPYxLJyJhJQcvt4="
  [mod."github.com/dgryski/go-farm"]
    version = "v0.0.0-20200201041132-a6ae2369ad13"
    hash = "sha256-aOMlPwFY36bLiiIx4HonbCYRAhagk5N6HAWN7Ygif+E="
  [mod."github.com/dlclark/regexp2"]
    version = "v1.4.1-0.20201116162257-a2a8dda75c91"
    hash = "sha256-VNNMZIc7NkDg3DVLnqeJNM/KZqkkaZu2/HTLBL8X2xE="
  [mod."github.com/dop251/goja"]
    version = "v0.0.0-20220405120441-9037c2b61cbf"
    hash = "sha256-ueVIwPRUwxzd9+NybuFv1Pvp5tbwl9gGEgXB6cwqzEc="
  [mod."github.com/dustin/go-humanize"]
    version = "v1.0.0"
    hash = "sha256-gy4G1PnHD9iw2MitHX6y1y93qr3C9IncmXL7ttUMDs8="
  [mod."github.com/dvsekhvalnov/jose2go"]
    version = "v1.5.0"
    hash = "sha256-dsju6Xt83pe5SRPN/pUOnDUQByZ6hrhKIXWs3sSu7t8="
  [mod."github.com/edsrzf/mmap-go"]
    version = "v1.0.0"
    hash = "sha256-k1DYvCqO3BKNcGEve/nMW0RxzMkK2tGfXbUbycqcVSo="
  [mod."github.com/ethereum/go-ethereum"]
    version = "v1.10.26"
    hash = "sha256-gkMEwJ4rOgn12amD4QpZ4th/10uyTTeoFmpseuKDQPs="
  [mod."github.com/felixge/httpsnoop"]
    version = "v1.0.1"
    hash = "sha256-TNXnnC/ZGNY9lInAcES1cBGqIdEljKuh5LH/khVFjVk="
  [mod."github.com/fsnotify/fsnotify"]
    version = "v1.6.0"
    hash = "sha256-DQesOCweQPEwmAn6s7DCP/Dwy8IypC+osbpfsvpkdP0="
  [mod."github.com/gballet/go-libpcsclite"]
    version = "v0.0.0-20190607065134-2772fd86a8ff"
    hash = "sha256-Nr5ocU9s1F2Lhx/Zq6/nIo+KkKEqMjDYOEs3yWRC48g="
  [mod."github.com/go-kit/kit"]
    version = "v0.12.0"
    hash = "sha256-5RkXo6s0oye8etgD5qy+AvkkkNsQ6jc0kWJj6flA4GM="
  [mod."github.com/go-kit/log"]
    version = "v0.2.1"
    hash = "sha256-puLJ+up45X2j9E3lXvBPKqHPKOA/sFAhfCqGxsITW/Y="
  [mod."github.com/go-logfmt/logfmt"]
    version = "v0.5.1"
    hash = "sha256-t50m9ffvW8PiGvO+2svnLI+N/XaWaBS+ZlhwrEQn2gU="
  [mod."github.com/go-logr/logr"]
    version = "v1.2.3"
    hash = "sha256-2L7k6GfrcW3GXXYr1FYIu20aZBjIF0cTKdte6D4riH8="
  [mod."github.com/go-ole/go-ole"]
    version = "v1.2.6"
    hash = "sha256-+oxitLeJxYF19Z6g+6CgmCHJ1Y5D8raMi2Cb3M6nXCs="
  [mod."github.com/go-sourcemap/sourcemap"]
    version = "v2.1.3+incompatible"
    hash = "sha256-eXhXPPLnAy/rmt/zDgeqni2G3o58UtnHjR8vHLXvISI="
  [mod."github.com/go-stack/stack"]
    version = "v1.8.1"
    hash = "sha256-ixcJ2RrK1ZH3YWGQZF9QFBo02NOuLeSp9wJ7gniipgY="
  [mod."github.com/go-task/slim-sprig"]
    version = "v0.0.0-20230315185526-52ccab3ef572"
    hash = "sha256-D6NjCQbcYC53NdwzyAm4i9M1OjTJIVu4EIt3AD/Vxfg="
  [mod."github.com/godbus/dbus"]
    version = "v0.0.0-20190726142602-4481cbc300e2"
    hash = "sha256-R7Gb9+Zjy80FbQSDGketoVEqfdOQKuOVTfWRjQ5kxZY="
  [mod."github.com/gogo/gateway"]
    version = "v1.1.0"
    hash = "sha256-OHcA3fEGZt4uYn6V5BAaDc47DkH7z0Al+v7MpkfeR8o="
  [mod."github.com/gogo/protobuf"]
    version = "v1.3.3-alpha.regen.1"
    hash = "sha256-TKa//aFXpWH+yK/cN1oaaqhipZpPUovekP6oA9vLIHY="
    replaced = "github.com/regen-network/protobuf"
  [mod."github.com/golang/glog"]
    version = "v1.0.0"
    hash = "sha256-bglITqRgzi52zc6FoYYnfCvrjFWV4RVOacPCnbEBom4="
  [mod."github.com/golang/groupcache"]
    version = "v0.0.0-20210331224755-41bb18bfe9da"
    hash = "sha256-7Gs7CS9gEYZkbu5P4hqPGBpeGZWC64VDwraSKFF+VR0="
  [mod."github.com/golang/protobuf"]
    version = "v1.5.3"
    hash = "sha256-svogITcP4orUIsJFjMtp+Uv1+fKJv2Q5Zwf2dMqnpOQ="
  [mod."github.com/golang/snappy"]
    version = "v0.0.4"
    hash = "sha256-Umx+5xHAQCN/Gi4HbtMhnDCSPFAXSsjVbXd8n5LhjAA="
  [mod."github.com/google/btree"]
    version = "v1.1.2"
    hash = "sha256-K7V2obq3pLM71Mg0vhhHtZ+gtaubwXPQx3xcIyZDCjM="
  [mod."github.com/google/go-cmp"]
    version = "v0.5.9"
    hash = "sha256-lQc4O00R3QSMGs9LP8Sy7A9kj0cqV5rrUdpnGeipIyg="
  [mod."github.com/google/orderedcode"]
    version = "v0.0.1"
    hash = "sha256-KrExYovtUQrHGI1mPQf57jGw8soz7eWOC2xqEaV0uGk="
  [mod."github.com/google/pprof"]
    version = "v0.0.0-20210720184732-4bb14d4b1be1"
    hash = "sha256-m6l2Yay3iCu7Ses6nmwXifyztNqfP1B/MX81/tDK4Hw="
  [mod."github.com/google/uuid"]
    version = "v1.3.0"
    hash = "sha256-QoR55eBtA94T2tBszyxfDtO7/pjZZSGb5vm7U0Xhs0Y="
  [mod."github.com/googleapis/enterprise-certificate-proxy"]
    version = "v0.2.1"
    hash = "sha256-FN0dEdtJygo24AKwcHyy6pL+esTKfxSz9tXPX8FV1rE="
  [mod."github.com/googleapis/gax-go/v2"]
    version = "v2.7.0"
    hash = "sha256-n/9o8RFFDwowqSTLUPvsTE1lp4KUJpq53j733nLYrWk="
  [mod."github.com/gorilla/handlers"]
    version = "v1.5.1"
    hash = "sha256-GnBAARgOx1E+hDMQ63SI17hdhGtLQxb31lZOmn5j/pU="
  [mod."github.com/gorilla/mux"]
    version = "v1.8.0"
    hash = "sha256-s905hpzMH9bOLue09E2JmzPXfIS4HhAlgT7g13HCwKE="
  [mod."github.com/gorilla/websocket"]
    version = "v1.5.0"
    hash = "sha256-EYVgkSEMo4HaVrsWKqnsYRp8SSS8gNf7t+Elva02Ofc="
  [mod."github.com/grpc-ecosystem/go-grpc-middleware"]
    version = "v1.3.0"
    hash = "sha256-seaTQMNz/lWzpR3ex2gSM1Yo2yD2q6bJQZvB1L3CONk="
  [mod."github.com/grpc-ecosystem/grpc-gateway"]
    version = "v1.16.0"
    hash = "sha256-wLymGic7wZ6fSiBYDAaGqnQ9Ste1fUWeqXeolZXCHvI="
  [mod."github.com/gsterjov/go-libsecret"]
    version = "v0.0.0-20161001094733-a6f4afe4910c"
    hash = "sha256-Z5upjItPU9onq5t7VzhdQFp13lMJrSiE3gNRapuK6ic="
  [mod."github.com/gtank/merlin"]
    version = "v0.1.1"
    hash = "sha256-tfP9DFdPIfAt29pCta6dObAABCbZt4y3ZActH6ERkr0="
  [mod."github.com/gtank/ristretto255"]
    version = "v0.1.2"
    hash = "sha256-fAoVTP1s5+f7/YtnzI+gaEz1MS+FuCgy3sT19ZHIxE4="
  [mod."github.com/hashicorp/go-cleanhttp"]
    version = "v0.5.2"
    hash = "sha256-N9GOKYo7tK6XQUFhvhImtL7PZW/mr4C4Manx/yPVvcQ="
  [mod."github.com/hashicorp/go-getter"]
    version = "v1.7.0"
    hash = "sha256-kjXfacmxofi5mtyh9wpPeo3yBHNJMcTrfyEbYEAzLfs="
  [mod."github.com/hashicorp/go-immutable-radix"]
    version = "v1.3.1"
    hash = "sha256-65+A2HiVfS/GV9G+6/TkXXjzXhI/V98e6RlJWjxy+mg="
  [mod."github.com/hashicorp/go-safetemp"]
    version = "v1.0.0"
    hash = "sha256-g5i9m7FSRInQzZ4iRpIsoUu685AY7fppUwjhuZCezT8="
  [mod."github.com/hashicorp/go-version"]
    version = "v1.6.0"
    hash = "sha256-UV0equpmW6BiJnp4W3TZlSJ+PTHuTA+CdOs2JTeHhjs="
  [mod."github.com/hashicorp/golang-lru"]
    version = "v0.5.5-0.20210104140557-80c98217689d"
    hash = "sha256-w5utLMR7p5pF9xX+mI3N9NyfQ8ixNXNTgfXDu8fudmc="
  [mod."github.com/hashicorp/hcl"]
    version = "v1.0.0"
    hash = "sha256-xsRCmYyBfglMxeWUvTZqkaRLSW+V2FvNodEDjTGg1WA="
  [mod."github.com/hdevalence/ed25519consensus"]
    version = "v0.0.0-20220222234857-c00d1f31bab3"
    hash = "sha256-1ec2xc7l9oNtWJwVtx14HnozMZCe2DpfXmu1xI1Z/yo="
  [mod."github.com/holiman/bloomfilter/v2"]
    version = "v2.0.3"
    hash = "sha256-5VsJMQzJSNd4F7yAl3iF/q6JodWOlE4dUvTQ0UGPe+k="
  [mod."github.com/holiman/uint256"]
    version = "v1.2.2"
    hash = "sha256-mM0aeaqIwaNG7X3THx0HOCMPLKYK1DIvvuMLXClPAZg="
  [mod."github.com/huin/goupnp"]
    version = "v1.0.3"
    hash = "sha256-EMGmTdoQhP2bVbCPX37hes5krqXn6NFexfnKr9E5u8I="
  [mod."github.com/improbable-eng/grpc-web"]
    version = "v0.15.0"
    hash = "sha256-9oqKb5Y3hjleOFE2BczbEzLH6q2Jg7kUTP/M8Yk4Ne4="
  [mod."github.com/inconshreveable/mousetrap"]
<<<<<<< HEAD
    version = "v1.0.1"
    hash = "sha256-ZTP9pLgwAAvHYK5A4PqwWCHGt00x5zMSOpCPoomQ3Sg="
=======
    version = "v1.1.0"
    hash = "sha256-XWlYH0c8IcxAwQTnIi6WYqq44nOKUylSWxWO/vi+8pE="
>>>>>>> eb3cc87c
  [mod."github.com/jackpal/go-nat-pmp"]
    version = "v1.0.2"
    hash = "sha256-L1D4Yoxnzihs795GZ+Q3AZsFP5c4iqyjTeyrudzPXtw="
  [mod."github.com/jmespath/go-jmespath"]
    version = "v0.4.0"
    hash = "sha256-xpT9g2qIXmPq7eeHUXHiDqJeQoHCudh44G/KCSFbcuo="
  [mod."github.com/jmhodges/levigo"]
    version = "v1.0.0"
    hash = "sha256-xEd0mDBeq3eR/GYeXjoTVb2sPs8sTCosn5ayWkcgENI="
  [mod."github.com/keybase/go-keychain"]
    version = "v0.0.0-20190712205309-48d3d31d256d"
    hash = "sha256-bn04wkDnhQ0tb/YzmPf7MNJlApOl+z6+EAbUqH7Ti5Q="
  [mod."github.com/klauspost/compress"]
    version = "v1.15.11"
    hash = "sha256-9MXm0TObg6DyqnYMIw3IChrorHc2ILf5djZYoM0e1J0="
  [mod."github.com/lib/pq"]
    version = "v1.10.6"
    hash = "sha256-8EhFwY/9YH5L/fd6l2beOnC3VvpegRAmCCsnDVJBqBM="
  [mod."github.com/libp2p/go-buffer-pool"]
    version = "v0.1.0"
    hash = "sha256-wQqGTtRWsfR9n0O/SXHVgECebbnNmHddxJIbG63OJBQ="
  [mod."github.com/magiconair/properties"]
    version = "v1.8.7"
    hash = "sha256-XQ2bnc2s7/IH3WxEO4GishZurMyKwEclZy1DXg+2xXc="
  [mod."github.com/manifoldco/promptui"]
    version = "v0.9.0"
    hash = "sha256-Fe2OPoyRExZejwtUBivKhfJAJW7o9b1eyYpgDlWQ1No="
  [mod."github.com/mattn/go-colorable"]
    version = "v0.1.13"
    hash = "sha256-qb3Qbo0CELGRIzvw7NVM1g/aayaz4Tguppk9MD2/OI8="
  [mod."github.com/mattn/go-isatty"]
    version = "v0.0.16"
    hash = "sha256-YMaPZvShDfA98vqw1+zWWl7M1IT4nHPGBrAt7kHo8Iw="
  [mod."github.com/mattn/go-runewidth"]
    version = "v0.0.9"
    hash = "sha256-dK/kIPe1tcxEubwI4CWfov/HWRBgD/fqlPC3d5i30CY="
  [mod."github.com/matttproud/golang_protobuf_extensions"]
    version = "v1.0.2-0.20181231171920-c182affec369"
    hash = "sha256-uovu7OycdeZ2oYQ7FhVxLey5ZX3T0FzShaRldndyGvc="
  [mod."github.com/mimoo/StrobeGo"]
    version = "v0.0.0-20210601165009-122bf33a46e0"
    hash = "sha256-rmw70RHsbeOnema++aFCPdswADMVKtb7KGF3msOI7ak="
  [mod."github.com/minio/highwayhash"]
    version = "v1.0.2"
    hash = "sha256-UeHeepKtToyA5e/w3KdmpbCn+4medesZG0cAcU6P2cY="
  [mod."github.com/mitchellh/go-homedir"]
    version = "v1.1.0"
    hash = "sha256-oduBKXHAQG8X6aqLEpqZHs5DOKe84u6WkBwi4W6cv3k="
  [mod."github.com/mitchellh/go-testing-interface"]
    version = "v1.14.1"
    hash = "sha256-TMGi38D13BEVN5cpeKDzKRIgLclm4ErOG+JEyqJrN/c="
  [mod."github.com/mitchellh/mapstructure"]
    version = "v1.5.0"
    hash = "sha256-ztVhGQXs67MF8UadVvG72G3ly0ypQW0IRDdOOkjYwoE="
  [mod."github.com/mtibben/percent"]
    version = "v0.2.1"
    hash = "sha256-Zj1lpCP6mKQ0UUTMs2By4LC414ou+iJzKkK+eBHfEcc="
  [mod."github.com/olekukonko/tablewriter"]
    version = "v0.0.5"
    hash = "sha256-/5i70IkH/qSW5KjGzv8aQNKh9tHoz98tqtL0K2DMFn4="
  [mod."github.com/onsi/ginkgo/v2"]
<<<<<<< HEAD
    version = "v2.7.0"
    hash = "sha256-BKqQKCsPA73FaQwYpAY+QsWFHIncrG5jgRhC2IiNmCk="
  [mod."github.com/onsi/gomega"]
    version = "v1.26.0"
    hash = "sha256-B18jsoJHK/oE+wudT0dOsUb41s5+ZIAu/ZBzQ5djOLE="
=======
    version = "v2.9.2"
    hash = "sha256-+BCysb26cGinBvJkZZ9mW2BsbhpGvDXw4jJapcNuwaU="
  [mod."github.com/onsi/gomega"]
    version = "v1.27.6"
    hash = "sha256-nQ252v7WW3UMrx5e+toOpgm5u0qSUoWq4rDyTrDiOQk="
>>>>>>> eb3cc87c
  [mod."github.com/pelletier/go-toml/v2"]
    version = "v2.0.6"
    hash = "sha256-BxAeApnn5H+OLlH3TXGvIbtC6LmbRnjwbcfT1qMZ4PE="
  [mod."github.com/petermattis/goid"]
    version = "v0.0.0-20180202154549-b0b1615b78e5"
    hash = "sha256-TCyVuP7rAtrvlterVCapFtbf6UmIf72FXQvkQoDtDj4="
  [mod."github.com/pkg/errors"]
    version = "v0.9.1"
    hash = "sha256-mNfQtcrQmu3sNg/7IwiieKWOgFQOVVe2yXgKBpe/wZw="
  [mod."github.com/pmezard/go-difflib"]
    version = "v1.0.0"
    hash = "sha256-/FtmHnaGjdvEIKAJtrUfEhV7EVo5A/eYrtdnUkuxLDA="
  [mod."github.com/prometheus/client_golang"]
    version = "v1.14.0"
    hash = "sha256-dpgGV8C30ZCn7b9mQ+Ye2AfPXTIuHLQbl2olMKzJKxA="
  [mod."github.com/prometheus/client_model"]
    version = "v0.3.0"
    hash = "sha256-vP+miJfsoK5UG9eug8z/bhAMj3bwg66T2vIh8WHoOKU="
  [mod."github.com/prometheus/common"]
    version = "v0.37.0"
    hash = "sha256-B2v0WsP8uKWYBpZcrog/sQXStIXwWZcVLmfPgnh1ZZA="
  [mod."github.com/prometheus/procfs"]
    version = "v0.8.0"
    hash = "sha256-hgrilokQsXCOCCvwgOSfuErxoFAQpXM/+zNJKcMVHyM="
  [mod."github.com/prometheus/tsdb"]
    version = "v0.7.1"
    hash = "sha256-BPz7YJbfMZgeR+u9YaeWeipVzHIS73EdgXD7VSJSLbA="
  [mod."github.com/rakyll/statik"]
    version = "v0.1.7"
    hash = "sha256-/bfnXHBmN8vviPL7D85IzcEVXCaWyjbPPNyauzEcQ8Q="
  [mod."github.com/rcrowley/go-metrics"]
    version = "v0.0.0-20201227073835-cf1acfcdf475"
    hash = "sha256-10ytHQ1SpMKYTiKuOPdEMuOVa8HVvv9ryYSIF9BHEBI="
  [mod."github.com/regen-network/cosmos-proto"]
    version = "v0.3.1"
    hash = "sha256-Bchbq/Hg72EA7Hevs8+PNuENuQaZAzk3qeVjMqFMUxc="
  [mod."github.com/rjeczalik/notify"]
    version = "v0.9.1"
    hash = "sha256-YLGNrHHM+mN4ElW/XWuylOnFrA/VjSY+eBuC4LN//5c="
  [mod."github.com/rs/cors"]
    version = "v1.8.3"
    hash = "sha256-VgVB4HKAhPSjNg96mIEUN1bt5ZQng8Fi3ZABy3CDWQE="
  [mod."github.com/rs/zerolog"]
    version = "v1.27.0"
    hash = "sha256-BxQtP2TROeSSpj9l1irocuSfxn55UL4ugzB/og7r8eE="
  [mod."github.com/sasha-s/go-deadlock"]
    version = "v0.3.1"
    hash = "sha256-2CBEi9/iN/OMt7wEIG+hRjgDH6CRWIgibGGGy1dQ78I="
  [mod."github.com/shirou/gopsutil"]
    version = "v3.21.4-0.20210419000835-c7a38de76ee5+incompatible"
    hash = "sha256-oqIqyFquWabIE6DID6uTEc8oFEmM1rVu2ATn3toiCEg="
  [mod."github.com/spf13/afero"]
    version = "v1.9.3"
    hash = "sha256-8WqLcfhb9IasbUWLbxD3g48t/cWc8XbgHUZOm3ALNjA="
  [mod."github.com/spf13/cast"]
    version = "v1.5.0"
    hash = "sha256-Pdp+wC5FWqyJKzyYHb7JCcV9BoJk/sxQw6nLyuLJvuQ="
  [mod."github.com/spf13/cobra"]
<<<<<<< HEAD
    version = "v1.6.1"
    hash = "sha256-80B5HcYdFisz6QLYkTyka7f9Dr6AfcVyPwp3QChoXwU="
=======
    version = "v1.7.0"
    hash = "sha256-bom9Zpnz8XPwx9IVF+GAodd3NVQ1dM1Uwxn8sy4Gmzs="
>>>>>>> eb3cc87c
  [mod."github.com/spf13/jwalterweatherman"]
    version = "v1.1.0"
    hash = "sha256-62BQtqTLF/eVrTOr7pUXE7AiHRjOVC8jQs3/Ehmflfs="
  [mod."github.com/spf13/pflag"]
    version = "v1.0.5"
    hash = "sha256-w9LLYzxxP74WHT4ouBspH/iQZXjuAh2WQCHsuvyEjAw="
  [mod."github.com/spf13/viper"]
    version = "v1.15.0"
    hash = "sha256-FvpbekXegcdWNbek/vs2zakgRsT5FROF8O8fhn5DNpI="
  [mod."github.com/status-im/keycard-go"]
    version = "v0.2.0"
    hash = "sha256-UUiGmlgaIZDeMUJv3fdZBoQ9hJeSsg2ixRGmm6TgHug="
  [mod."github.com/stretchr/objx"]
    version = "v0.5.0"
    hash = "sha256-nY4mvP0f0Ry1IKMKQAYNuioA5h4red4mmQqeGZw6EF0="
  [mod."github.com/stretchr/testify"]
<<<<<<< HEAD
    version = "v1.8.1"
    hash = "sha256-3e0vOJLgCMAan+GfaGN8RGZdarh5iCavM6flf6YMNPk="
=======
    version = "v1.8.2"
    hash = "sha256-n32PGyJL6VLtwOGEbS0lFchxunNU9nlol7OSEZlrKUM="
>>>>>>> eb3cc87c
  [mod."github.com/subosito/gotenv"]
    version = "v1.4.2"
    hash = "sha256-LnrDR1k/AoCFWBMcU7vQsoQLkZ65evT2hoQHLDudTsg="
  [mod."github.com/syndtr/goleveldb"]
    version = "v1.0.1-0.20210819022825-2ae1ddf74ef7"
    hash = "sha256-36a4hgVQfwtS2zhylKpQuFhrjdc/Y8pF0dxc26jcZIU="
<<<<<<< HEAD
=======
  [mod."github.com/tecbot/gorocksdb"]
    version = "v0.0.0-20191217155057-f0fad39f321c"
    hash = "sha256-VODgdnIxK9bhCHrt4nKfPYk/LLycTIwSRi930fws3Pk="
>>>>>>> eb3cc87c
  [mod."github.com/tendermint/go-amino"]
    version = "v0.16.0"
    hash = "sha256-JW4zO/0vMzf1dXLePOqaMtiLUZgNbuIseh9GV+jQlf0="
  [mod."github.com/tendermint/tendermint"]
<<<<<<< HEAD
    version = "v0.34.24"
    hash = "sha256-3HFTv4XgN535RDaJ5OwUS+fnJHgkmLTwU7CNU2ilxEQ="
=======
    version = "v0.34.27"
    hash = "sha256-BbpfLcLRf6PwB1xmgkhTm9ckZekelrDUlXDX0/FSMU8="
    replaced = "github.com/cometbft/cometbft"
>>>>>>> eb3cc87c
  [mod."github.com/tendermint/tm-db"]
    version = "v0.6.7"
    hash = "sha256-hl/3RrBrpkk2zA6dmrNlIYKs1/GfqegSscDSkA5Pjlo="
  [mod."github.com/tidwall/btree"]
    version = "v1.5.0"
    hash = "sha256-iWll4/+ADLVse3VAHxXYLprILugX/+3u0ZIk0YlLv/Q="
<<<<<<< HEAD
=======
  [mod."github.com/tidwall/gjson"]
    version = "v1.14.4"
    hash = "sha256-3DS2YNL95wG0qSajgRtIABD32J+oblaKVk8LIw+KSOc="
  [mod."github.com/tidwall/match"]
    version = "v1.1.1"
    hash = "sha256-M2klhPId3Q3T3VGkSbOkYl/2nLHnsG+yMbXkPkyrRdg="
  [mod."github.com/tidwall/pretty"]
    version = "v1.2.0"
    hash = "sha256-esRQGsn2Ee/CiySlwyuOICSLdqUkH4P7u8qXszos8Yc="
  [mod."github.com/tidwall/sjson"]
    version = "v1.2.5"
    hash = "sha256-OYGNolkmL7E1Qs2qrQ3IVpQp5gkcHNU/AB/z2O+Myps="
>>>>>>> eb3cc87c
  [mod."github.com/tklauser/go-sysconf"]
    version = "v0.3.10"
    hash = "sha256-Zf2NsgM9+HeM949vCce4HQtSbfUiFpeiQ716yKcFyx4="
  [mod."github.com/tklauser/numcpus"]
    version = "v0.4.0"
    hash = "sha256-ndE82nOb3agubhEV7aRzEqqTlN4DPbKFHEm2+XZLn8k="
  [mod."github.com/tyler-smith/go-bip39"]
    version = "v1.1.0"
    hash = "sha256-3YhWBtSwRLGwm7vNwqumphZG3uLBW1vwT9QkQ8JuSjU="
  [mod."github.com/ulikunitz/xz"]
    version = "v0.5.10"
    hash = "sha256-bogOwQNmQVS7W+C7wci7XEUeYm9TB7PnxnyBIXKYbm0="
  [mod."github.com/zondax/hid"]
    version = "v0.9.1"
    hash = "sha256-hSVmN/f/lQHFhF60o6ej78ELC0MMoqQgqIX2hHjdTXg="
  [mod."github.com/zondax/ledger-go"]
    version = "v0.14.1"
    hash = "sha256-iQmShSaty50yYTbYPNd4fnOyrcEG7P2fWmj+fLJQW4s="
  [mod."go.etcd.io/bbolt"]
    version = "v1.3.6"
    hash = "sha256-DenVAmyN22xUiivk6fdJp4C9ZnUJXCMDUf8E0goRRV4="
  [mod."go.opencensus.io"]
    version = "v0.24.0"
    hash = "sha256-4H+mGZgG2c9I1y0m8avF4qmt8LUKxxVsTqR8mKgP4yo="
  [mod."golang.org/x/crypto"]
<<<<<<< HEAD
    version = "v0.3.0"
    hash = "sha256-Un9wPqz8u/xpV98T4IqE6RMXIPhGCIm2prsNkHP3cjg="
=======
    version = "v0.5.0"
    hash = "sha256-5L4rCFZ0IMT9aQIeMbfOFbhwi03nXE/EeWuXup+Aeoc="
>>>>>>> eb3cc87c
  [mod."golang.org/x/exp"]
    version = "v0.0.0-20230131160201-f062dba9d201"
    hash = "sha256-sxLT/VOe93v0h3miChJSHS9gscTZS/B71+390ju/e20="
  [mod."golang.org/x/net"]
<<<<<<< HEAD
    version = "v0.5.0"
    hash = "sha256-HpbIAiLs7S1+tVsaSSdbCPw1IK43A0bFFuSzPSyjLbo="
  [mod."golang.org/x/oauth2"]
    version = "v0.0.0-20221014153046-6fdb5e3db783"
    hash = "sha256-IoygidVNqyAZmN+3macDeIefK8hhJToygpcqlwehdYQ="
=======
    version = "v0.8.0"
    hash = "sha256-2cOtqa7aJ5mn64kZ+8+PVjJ4uGbhpXTpC1vm/+iaZzM="
  [mod."golang.org/x/oauth2"]
    version = "v0.4.0"
    hash = "sha256-Dj9wHbSbs0Ghr9Hef0hSfanaR8L0GShI18jGBT3yNn8="
>>>>>>> eb3cc87c
  [mod."golang.org/x/sync"]
    version = "v0.1.0"
    hash = "sha256-Hygjq9euZ0qz6TvHYQwOZEjNiTbTh1nSLRAWZ6KFGR8="
  [mod."golang.org/x/sys"]
<<<<<<< HEAD
    version = "v0.4.0"
    hash = "sha256-jchMzHCH5dg+IL/F+LqaX/fyAcB/nvHQpfBjqwaRJH0="
  [mod."golang.org/x/term"]
    version = "v0.4.0"
    hash = "sha256-wQKxHV10TU4vCU8Re2/hFmAbur/jRWEOB8QXBzgTFNY="
  [mod."golang.org/x/text"]
    version = "v0.6.0"
    hash = "sha256-+bpeRWR3relKACdal6NPj+eP5dnWCplTViArSN7/qA4="
=======
    version = "v0.6.0"
    hash = "sha256-zAgxiTuL24sGhbXrna9R1UYqLQh46ldztpumOScmduY="
  [mod."golang.org/x/term"]
    version = "v0.6.0"
    hash = "sha256-Ao0yXpwY8GyG+/23dVfJUYrfEfNUTES3RF45v1VhUAk="
  [mod."golang.org/x/text"]
    version = "v0.8.0"
    hash = "sha256-hgWFnT01DRmywBEXKYEVaOee7i6z8Ydz7zGbjcWwOgI="
  [mod."golang.org/x/tools"]
    version = "v0.7.0"
    hash = "sha256-ZEjfFulQd6U9r4mEJ5RZOnW49NZnQnrCFLMKCgLg7go="
>>>>>>> eb3cc87c
  [mod."golang.org/x/xerrors"]
    version = "v0.0.0-20220907171357-04be3eba64a2"
    hash = "sha256-6+zueutgefIYmgXinOflz8qGDDDj0Zhv+2OkGhBTKno="
  [mod."google.golang.org/api"]
    version = "v0.107.0"
    hash = "sha256-jDYEv25KOU/k8fnS31DXl0a8lob0LmFxj88qV+P9NiU="
  [mod."google.golang.org/appengine"]
    version = "v1.6.7"
    hash = "sha256-zIxGRHiq4QBvRqkrhMGMGCaVL4iM4TtlYpAi/hrivS4="
  [mod."google.golang.org/genproto"]
<<<<<<< HEAD
    version = "v0.0.0-20221227171554-f9683d7f8bef"
    hash = "sha256-vvYjJcG73odJwPUb3sZIz4MSHnzK1Jj2uo0CwZ8S8rQ="
  [mod."google.golang.org/grpc"]
    version = "v1.52.3"
    hash = "sha256-vVkuG0kKgnh62f63unpk4JDa9rIu6kk0qtnPJOiew2M="
  [mod."google.golang.org/protobuf"]
    version = "v1.28.2-0.20220831092852-f930b1dc76e8"
    hash = "sha256-li5hXlXwTJ5LIZ8bVki1AZ6UFI2gXHl33JwdX1dOrtM="
=======
    version = "v0.0.0-20230110181048-76db0878b65f"
    hash = "sha256-Jc90F9KU+ZKI0ynF/p3Vwl7TJPb7/MxDFs0ebagty2s="
  [mod."google.golang.org/grpc"]
    version = "v1.54.0"
    hash = "sha256-2HzpK4s9zAGUv/26wChxbfkX3t4WB1bLM96O5gkQmro="
  [mod."google.golang.org/protobuf"]
    version = "v1.29.1"
    hash = "sha256-ilSVvttGSP2xpqpoyQ0/Iuyx1WMiwe6GASKTfoeaqxw="
>>>>>>> eb3cc87c
  [mod."gopkg.in/ini.v1"]
    version = "v1.67.0"
    hash = "sha256-V10ahGNGT+NLRdKUyRg1dos5RxLBXBk1xutcnquc/+4="
  [mod."gopkg.in/natefinch/npipe.v2"]
    version = "v2.0.0-20160621034901-c1b8fa8bdcce"
    hash = "sha256-ytqeVZqn4kd2uc65HvEjPlpPA2VnBmPfu5DsFlO0o+g="
  [mod."gopkg.in/yaml.v2"]
    version = "v2.4.0"
    hash = "sha256-uVEGglIedjOIGZzHW4YwN1VoRSTK8o0eGZqzd+TNdd0="
  [mod."gopkg.in/yaml.v3"]
    version = "v3.0.1"
    hash = "sha256-FqL9TKYJ0XkNwJFnq9j0VvJ5ZUU1RvH/52h/f5bkYAU="
  [mod."nhooyr.io/websocket"]
    version = "v1.8.6"
    hash = "sha256-DyaiCc/1iELrl6JSpz6WYMtFwUiSCOSoNF8IhSyP1ag="
  [mod."sigs.k8s.io/yaml"]
    version = "v1.3.0"
    hash = "sha256-RVp8vca2wxg8pcBDYospG7Z1dujoH7zXNu2rgZ1kky0="<|MERGE_RESOLUTION|>--- conflicted
+++ resolved
@@ -2,19 +2,11 @@
 
 [mod]
   [mod."cloud.google.com/go"]
-<<<<<<< HEAD
-    version = "v0.105.0"
-    hash = "sha256-2nYtHjuN9ghGcM6aPlOxyNNarHebHtj0Xec48sWwdaI="
-  [mod."cloud.google.com/go/compute"]
-    version = "v1.14.0"
-    hash = "sha256-Ay0oTR0I/ROajIiBSuZ1LfVVio142f8mUa64tGwreG8="
-=======
     version = "v0.107.0"
     hash = "sha256-sb3SjuWj84ZUtIGYIioOmycfHLL0KZSYt/Y1zzfcd5M="
   [mod."cloud.google.com/go/compute"]
     version = "v1.15.1"
     hash = "sha256-F63wL70xdjxzFUKn8FEcBSI7FB94v1lo0f/aLDHiwMA="
->>>>>>> eb3cc87c
   [mod."cloud.google.com/go/compute/metadata"]
     version = "v0.2.3"
     hash = "sha256-kYB1FTQRdTDqCqJzSU/jJYbVUGyxbkASUKbEs36FUyU="
@@ -28,13 +20,8 @@
     version = "v1.0.0-beta.7"
     hash = "sha256-XblGvIx6Wvvq6wggXjp+KbeJGXoe7AZH7hXEdauCezU="
   [mod."cosmossdk.io/math"]
-<<<<<<< HEAD
-    version = "v1.0.0-beta.4"
-    hash = "sha256-UYdq/46EubyjxkldGike8FlwJLWGCB576VB7th285ao="
-=======
     version = "v1.0.0-rc.0"
     hash = "sha256-bQ2hxg1dwVxbyBzbdepCz8nFGx6dfr63syqDNQ8AFQc="
->>>>>>> eb3cc87c
   [mod."filippo.io/edwards25519"]
     version = "v1.0.0-rc.1"
     hash = "sha256-3DboBqby2ejRU33FG96Z8JF5AJ8HP2rC/v++VyoQ2LQ="
@@ -70,13 +57,6 @@
     version = "v0.1.1-0.20220910012023-760eaf8b6816"
     hash = "sha256-Tx3sPuhsoVwrCfJdIwf4ipn7pD92OQNYvpCxl1Z9Wt0="
   [mod."github.com/btcsuite/btcd"]
-<<<<<<< HEAD
-    version = "v0.22.2"
-    hash = "sha256-TPX7GIArd+bwOdwgPnkHyptpEVGhpkqiAydsO4srOCQ="
-  [mod."github.com/btcsuite/btcd/btcec/v2"]
-    version = "v2.3.2"
-    hash = "sha256-natWs+yIAuD1UI07iZtjPilroQLfXizFn3lNOiOT83U="
-=======
     version = "v0.23.4"
     hash = "sha256-xP7TLBdOoUIjg5Q3MOjbT5P9tkCWjsd4bWgZLp539Wo="
   [mod."github.com/btcsuite/btcd/btcec/v2"]
@@ -85,7 +65,6 @@
   [mod."github.com/btcsuite/btcd/btcutil"]
     version = "v1.1.3"
     hash = "sha256-6Y9sP1yvPBO8PhqmFVVXNV7dxsXlERDAB+TPTEfW3kI="
->>>>>>> eb3cc87c
   [mod."github.com/btcsuite/btcd/chaincfg/chainhash"]
     version = "v1.0.1"
     hash = "sha256-vix0j/KGNvoKjhlKgVeSLY6un2FHeIEoZWMC4z3yvZ4="
@@ -96,13 +75,8 @@
     version = "v1.1.0"
     hash = "sha256-nVDTtXH9PC3yJ0THaQZEN243UP9xgLi/clt5xRqj3+M="
   [mod."github.com/cespare/xxhash/v2"]
-<<<<<<< HEAD
-    version = "v2.1.2"
-    hash = "sha256-YV9SmXDtmmgQylQUfrUgQLAPfqYexcHxegMBT+IX9qM="
-=======
     version = "v2.2.0"
     hash = "sha256-nPufwYQfTkyrEkbBrpqM3C2vnMxfIz6tAaBmiUP7vd4="
->>>>>>> eb3cc87c
   [mod."github.com/chzyer/readline"]
     version = "v0.0.0-20180603132655-2972be24d48e"
     hash = "sha256-2Uj5LGpHEbLQG3d/7z9AL8DknUBZyoTAMs4j+VVDmIA="
@@ -112,12 +86,9 @@
   [mod."github.com/coinbase/rosetta-sdk-go"]
     version = "v0.7.9"
     hash = "sha256-ZWIXIXcHGjeCNgMrpXymry8/8esDDauGFfF/+gEoO1Y="
-<<<<<<< HEAD
-=======
   [mod."github.com/cometbft/cometbft-db"]
     version = "v0.7.0"
     hash = "sha256-EMvHp+5Hga5KkR9kkCiUBkz1HMfVhSHSxmpA5ZQ/Adw="
->>>>>>> eb3cc87c
   [mod."github.com/confio/ics23/go"]
     version = "v0.9.0"
     hash = "sha256-guD8w7YygfUp7lpTAUyXQuCPx8F3lXkcg+yR5+JOCbk="
@@ -125,41 +96,23 @@
     version = "v1.0.5"
     hash = "sha256-t572Sr5iiHcuMKLMWa2i+LBAt192oa+G1oA371tG/eI="
   [mod."github.com/cosmos/cosmos-proto"]
-<<<<<<< HEAD
-    version = "v1.0.0-beta.1"
-    hash = "sha256-oATkuj+fM5eBn+ywO+w/tL0AFSIEkx0J3Yz+VhVe0QA="
-  [mod."github.com/cosmos/cosmos-sdk"]
-    version = "v0.46.8"
-    hash = "sha256-jETbixsZq5XJ1pl1XaVJvD5jkcygBrEcHRK/L0+XI68="
-=======
     version = "v1.0.0-beta.3"
     hash = "sha256-V0/ZhRdqK7Cqcv8X30gr33/hlI54bRXeHhI9LZKyLt8="
   [mod."github.com/cosmos/cosmos-sdk"]
     version = "v0.46.11"
     hash = "sha256-RpjzVDZw5n0y4kobBCy2d1oPmDCgL5k47UaZMI67sqU="
->>>>>>> eb3cc87c
   [mod."github.com/cosmos/go-bip39"]
     version = "v1.0.0"
     hash = "sha256-Qm2aC2vaS8tjtMUbHmlBSagOSqbduEEDwc51qvQaBmA="
   [mod."github.com/cosmos/gogoproto"]
-<<<<<<< HEAD
-    version = "v1.4.3"
-    hash = "sha256-Y/NL76ay/oAl8mS3skkK5ula0/xudqbwW1o22lZjKRg="
-=======
     version = "v1.4.7"
     hash = "sha256-JGSKV4CMgBGQYR7kZt6QQsVjgLEyAjNzKrtLalJqqVo="
->>>>>>> eb3cc87c
   [mod."github.com/cosmos/gorocksdb"]
     version = "v1.2.0"
     hash = "sha256-209TcVuXc5s/TcOvNlaQ1HEJAUDTEK3nxPhs+d8TEcY="
   [mod."github.com/cosmos/iavl"]
-<<<<<<< HEAD
-    version = "v0.19.4"
-    hash = "sha256-EmpRZ48pjPFq/fIHneut9Vyo5QJATfb3ZO7KzWnqs9g="
-=======
     version = "v0.19.5"
     hash = "sha256-8PerCyxQrBCtr2zkhgriqauhCSoIe580dsYpZ44o+cE="
->>>>>>> eb3cc87c
   [mod."github.com/cosmos/ibc-go/v6"]
     version = "v6.1.0"
     hash = "sha256-mHYCqLedcveDjfm1EiO2EMMNJqLm9u4WHwQTy1muOoc="
@@ -348,13 +301,8 @@
     version = "v0.15.0"
     hash = "sha256-9oqKb5Y3hjleOFE2BczbEzLH6q2Jg7kUTP/M8Yk4Ne4="
   [mod."github.com/inconshreveable/mousetrap"]
-<<<<<<< HEAD
-    version = "v1.0.1"
-    hash = "sha256-ZTP9pLgwAAvHYK5A4PqwWCHGt00x5zMSOpCPoomQ3Sg="
-=======
     version = "v1.1.0"
     hash = "sha256-XWlYH0c8IcxAwQTnIi6WYqq44nOKUylSWxWO/vi+8pE="
->>>>>>> eb3cc87c
   [mod."github.com/jackpal/go-nat-pmp"]
     version = "v1.0.2"
     hash = "sha256-L1D4Yoxnzihs795GZ+Q3AZsFP5c4iqyjTeyrudzPXtw="
@@ -416,19 +364,11 @@
     version = "v0.0.5"
     hash = "sha256-/5i70IkH/qSW5KjGzv8aQNKh9tHoz98tqtL0K2DMFn4="
   [mod."github.com/onsi/ginkgo/v2"]
-<<<<<<< HEAD
-    version = "v2.7.0"
-    hash = "sha256-BKqQKCsPA73FaQwYpAY+QsWFHIncrG5jgRhC2IiNmCk="
-  [mod."github.com/onsi/gomega"]
-    version = "v1.26.0"
-    hash = "sha256-B18jsoJHK/oE+wudT0dOsUb41s5+ZIAu/ZBzQ5djOLE="
-=======
     version = "v2.9.2"
     hash = "sha256-+BCysb26cGinBvJkZZ9mW2BsbhpGvDXw4jJapcNuwaU="
   [mod."github.com/onsi/gomega"]
     version = "v1.27.6"
     hash = "sha256-nQ252v7WW3UMrx5e+toOpgm5u0qSUoWq4rDyTrDiOQk="
->>>>>>> eb3cc87c
   [mod."github.com/pelletier/go-toml/v2"]
     version = "v2.0.6"
     hash = "sha256-BxAeApnn5H+OLlH3TXGvIbtC6LmbRnjwbcfT1qMZ4PE="
@@ -487,13 +427,8 @@
     version = "v1.5.0"
     hash = "sha256-Pdp+wC5FWqyJKzyYHb7JCcV9BoJk/sxQw6nLyuLJvuQ="
   [mod."github.com/spf13/cobra"]
-<<<<<<< HEAD
-    version = "v1.6.1"
-    hash = "sha256-80B5HcYdFisz6QLYkTyka7f9Dr6AfcVyPwp3QChoXwU="
-=======
     version = "v1.7.0"
     hash = "sha256-bom9Zpnz8XPwx9IVF+GAodd3NVQ1dM1Uwxn8sy4Gmzs="
->>>>>>> eb3cc87c
   [mod."github.com/spf13/jwalterweatherman"]
     version = "v1.1.0"
     hash = "sha256-62BQtqTLF/eVrTOr7pUXE7AiHRjOVC8jQs3/Ehmflfs="
@@ -510,45 +445,30 @@
     version = "v0.5.0"
     hash = "sha256-nY4mvP0f0Ry1IKMKQAYNuioA5h4red4mmQqeGZw6EF0="
   [mod."github.com/stretchr/testify"]
-<<<<<<< HEAD
-    version = "v1.8.1"
-    hash = "sha256-3e0vOJLgCMAan+GfaGN8RGZdarh5iCavM6flf6YMNPk="
-=======
     version = "v1.8.2"
     hash = "sha256-n32PGyJL6VLtwOGEbS0lFchxunNU9nlol7OSEZlrKUM="
->>>>>>> eb3cc87c
   [mod."github.com/subosito/gotenv"]
     version = "v1.4.2"
     hash = "sha256-LnrDR1k/AoCFWBMcU7vQsoQLkZ65evT2hoQHLDudTsg="
   [mod."github.com/syndtr/goleveldb"]
     version = "v1.0.1-0.20210819022825-2ae1ddf74ef7"
     hash = "sha256-36a4hgVQfwtS2zhylKpQuFhrjdc/Y8pF0dxc26jcZIU="
-<<<<<<< HEAD
-=======
   [mod."github.com/tecbot/gorocksdb"]
     version = "v0.0.0-20191217155057-f0fad39f321c"
     hash = "sha256-VODgdnIxK9bhCHrt4nKfPYk/LLycTIwSRi930fws3Pk="
->>>>>>> eb3cc87c
   [mod."github.com/tendermint/go-amino"]
     version = "v0.16.0"
     hash = "sha256-JW4zO/0vMzf1dXLePOqaMtiLUZgNbuIseh9GV+jQlf0="
   [mod."github.com/tendermint/tendermint"]
-<<<<<<< HEAD
-    version = "v0.34.24"
-    hash = "sha256-3HFTv4XgN535RDaJ5OwUS+fnJHgkmLTwU7CNU2ilxEQ="
-=======
     version = "v0.34.27"
     hash = "sha256-BbpfLcLRf6PwB1xmgkhTm9ckZekelrDUlXDX0/FSMU8="
     replaced = "github.com/cometbft/cometbft"
->>>>>>> eb3cc87c
   [mod."github.com/tendermint/tm-db"]
     version = "v0.6.7"
     hash = "sha256-hl/3RrBrpkk2zA6dmrNlIYKs1/GfqegSscDSkA5Pjlo="
   [mod."github.com/tidwall/btree"]
     version = "v1.5.0"
     hash = "sha256-iWll4/+ADLVse3VAHxXYLprILugX/+3u0ZIk0YlLv/Q="
-<<<<<<< HEAD
-=======
   [mod."github.com/tidwall/gjson"]
     version = "v1.14.4"
     hash = "sha256-3DS2YNL95wG0qSajgRtIABD32J+oblaKVk8LIw+KSOc="
@@ -561,7 +481,6 @@
   [mod."github.com/tidwall/sjson"]
     version = "v1.2.5"
     hash = "sha256-OYGNolkmL7E1Qs2qrQ3IVpQp5gkcHNU/AB/z2O+Myps="
->>>>>>> eb3cc87c
   [mod."github.com/tklauser/go-sysconf"]
     version = "v0.3.10"
     hash = "sha256-Zf2NsgM9+HeM949vCce4HQtSbfUiFpeiQ716yKcFyx4="
@@ -587,44 +506,21 @@
     version = "v0.24.0"
     hash = "sha256-4H+mGZgG2c9I1y0m8avF4qmt8LUKxxVsTqR8mKgP4yo="
   [mod."golang.org/x/crypto"]
-<<<<<<< HEAD
-    version = "v0.3.0"
-    hash = "sha256-Un9wPqz8u/xpV98T4IqE6RMXIPhGCIm2prsNkHP3cjg="
-=======
     version = "v0.5.0"
     hash = "sha256-5L4rCFZ0IMT9aQIeMbfOFbhwi03nXE/EeWuXup+Aeoc="
->>>>>>> eb3cc87c
   [mod."golang.org/x/exp"]
     version = "v0.0.0-20230131160201-f062dba9d201"
     hash = "sha256-sxLT/VOe93v0h3miChJSHS9gscTZS/B71+390ju/e20="
   [mod."golang.org/x/net"]
-<<<<<<< HEAD
-    version = "v0.5.0"
-    hash = "sha256-HpbIAiLs7S1+tVsaSSdbCPw1IK43A0bFFuSzPSyjLbo="
-  [mod."golang.org/x/oauth2"]
-    version = "v0.0.0-20221014153046-6fdb5e3db783"
-    hash = "sha256-IoygidVNqyAZmN+3macDeIefK8hhJToygpcqlwehdYQ="
-=======
     version = "v0.8.0"
     hash = "sha256-2cOtqa7aJ5mn64kZ+8+PVjJ4uGbhpXTpC1vm/+iaZzM="
   [mod."golang.org/x/oauth2"]
     version = "v0.4.0"
     hash = "sha256-Dj9wHbSbs0Ghr9Hef0hSfanaR8L0GShI18jGBT3yNn8="
->>>>>>> eb3cc87c
   [mod."golang.org/x/sync"]
     version = "v0.1.0"
     hash = "sha256-Hygjq9euZ0qz6TvHYQwOZEjNiTbTh1nSLRAWZ6KFGR8="
   [mod."golang.org/x/sys"]
-<<<<<<< HEAD
-    version = "v0.4.0"
-    hash = "sha256-jchMzHCH5dg+IL/F+LqaX/fyAcB/nvHQpfBjqwaRJH0="
-  [mod."golang.org/x/term"]
-    version = "v0.4.0"
-    hash = "sha256-wQKxHV10TU4vCU8Re2/hFmAbur/jRWEOB8QXBzgTFNY="
-  [mod."golang.org/x/text"]
-    version = "v0.6.0"
-    hash = "sha256-+bpeRWR3relKACdal6NPj+eP5dnWCplTViArSN7/qA4="
-=======
     version = "v0.6.0"
     hash = "sha256-zAgxiTuL24sGhbXrna9R1UYqLQh46ldztpumOScmduY="
   [mod."golang.org/x/term"]
@@ -636,7 +532,6 @@
   [mod."golang.org/x/tools"]
     version = "v0.7.0"
     hash = "sha256-ZEjfFulQd6U9r4mEJ5RZOnW49NZnQnrCFLMKCgLg7go="
->>>>>>> eb3cc87c
   [mod."golang.org/x/xerrors"]
     version = "v0.0.0-20220907171357-04be3eba64a2"
     hash = "sha256-6+zueutgefIYmgXinOflz8qGDDDj0Zhv+2OkGhBTKno="
@@ -647,16 +542,6 @@
     version = "v1.6.7"
     hash = "sha256-zIxGRHiq4QBvRqkrhMGMGCaVL4iM4TtlYpAi/hrivS4="
   [mod."google.golang.org/genproto"]
-<<<<<<< HEAD
-    version = "v0.0.0-20221227171554-f9683d7f8bef"
-    hash = "sha256-vvYjJcG73odJwPUb3sZIz4MSHnzK1Jj2uo0CwZ8S8rQ="
-  [mod."google.golang.org/grpc"]
-    version = "v1.52.3"
-    hash = "sha256-vVkuG0kKgnh62f63unpk4JDa9rIu6kk0qtnPJOiew2M="
-  [mod."google.golang.org/protobuf"]
-    version = "v1.28.2-0.20220831092852-f930b1dc76e8"
-    hash = "sha256-li5hXlXwTJ5LIZ8bVki1AZ6UFI2gXHl33JwdX1dOrtM="
-=======
     version = "v0.0.0-20230110181048-76db0878b65f"
     hash = "sha256-Jc90F9KU+ZKI0ynF/p3Vwl7TJPb7/MxDFs0ebagty2s="
   [mod."google.golang.org/grpc"]
@@ -665,7 +550,6 @@
   [mod."google.golang.org/protobuf"]
     version = "v1.29.1"
     hash = "sha256-ilSVvttGSP2xpqpoyQ0/Iuyx1WMiwe6GASKTfoeaqxw="
->>>>>>> eb3cc87c
   [mod."gopkg.in/ini.v1"]
     version = "v1.67.0"
     hash = "sha256-V10ahGNGT+NLRdKUyRg1dos5RxLBXBk1xutcnquc/+4="
